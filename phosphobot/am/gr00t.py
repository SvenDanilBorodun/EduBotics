import asyncio
import pickle
import time
from dataclasses import dataclass
from io import BytesIO
<<<<<<< HEAD
from typing import Any, Callable, Dict, List, Literal, Tuple
=======
from typing import Any, Callable, Dict, Optional
>>>>>>> a7ed9088

import cv2
import numpy as np
import zmq
from fastapi import HTTPException
from huggingface_hub import HfApi
from loguru import logger
from pydantic import BaseModel, Field, model_validator

<<<<<<< HEAD
from phosphobot.am.base import ActionModel
from phosphobot.camera import AllCameras
from phosphobot.control_signal import AIControlSignal
from phosphobot.models.dataset import BaseRobot
from phosphobot.utils import background_task_log_exceptions, get_hf_token
=======
from phosphobot.am.base import ActionModel, TrainingRequest
from pydantic import Field

>>>>>>> a7ed9088

# Code from: https://github.com/NVIDIA/Isaac-GR00T/blob/main/gr00t/eval/service.py#L111


class Gr00tTrainingRequest(TrainingRequest):
    batch_size: int = Field(
        default=64,
        description="Batch size for training, default is 64, decrease it if you get an out of memory error",
        gt=0,
        le=80,
    )
    epochs: int = Field(
        default=10,
        description="Number of epochs to train for, default is 10",
        gt=0,
        le=50,
    )
    learning_rate: float = Field(
        default=0.0001,
        description="Learning rate for training, default is 0.0001",
        gt=0,
        le=1,
    )
    wandb_api_key: Optional[str] = Field(
        default=None,
        description="WandB API key for tracking training, you can find it at https://wandb.ai/authorize",
    )
    train_test_split: float = Field(
        default=1.0,
        description="Train test split ratio, default is 1.0 (no split), should be between 0 and 1",
        gt=0,
        le=1,
    )


class TorchSerializer:
    # TODO: Rename as PickleSerializer

    @staticmethod
    def to_bytes(data: dict) -> bytes:
        buffer = BytesIO()
        # torch.save(data, buffer)
        # use pickle instead of torch
        pickle.dump(data, buffer)
        return buffer.getvalue()

    @staticmethod
    def from_bytes(data: bytes) -> dict:
        buffer = BytesIO(data)
        # obj = torch.load(buffer, weights_only=False)
        # use pickle instead of torch
        obj = pickle.load(buffer)
        return obj


@dataclass
class EndpointHandler:
    handler: Callable
    requires_input: bool = True


class BaseInferenceServer:
    """
    An inference server that spin up a ZeroMQ socket and listen for incoming requests.
    Can add custom endpoints by calling `register_endpoint`.
    """

    def __init__(self, host: str = "*", port: int = 5555):
        self.running = True
        self.context = zmq.Context()
        self.socket = self.context.socket(zmq.REP)
        self.socket.bind(f"tcp://{host}:{port}")
        self._endpoints: dict[str, EndpointHandler] = {}

        # Register the ping endpoint by default
        self.register_endpoint("ping", self._handle_ping, requires_input=False)
        self.register_endpoint("kill", self._kill_server, requires_input=False)

    def _kill_server(self):
        """
        Kill the server.
        """
        self.running = False

    def _handle_ping(self) -> dict:
        """
        Simple ping handler that returns a success message.
        """
        return {"status": "ok", "message": "Server is running"}

    def register_endpoint(
        self, name: str, handler: Callable, requires_input: bool = True
    ):
        """
        Register a new endpoint to the server.

        Args:
            name: The name of the endpoint.
            handler: The handler function that will be called when the endpoint is hit.
            requires_input: Whether the handler requires input data.
        """
        self._endpoints[name] = EndpointHandler(handler, requires_input)

    def run(self):
        addr = self.socket.getsockopt_string(zmq.LAST_ENDPOINT)
        print(f"Server is ready and listening on {addr}")
        while self.running:
            try:
                message = self.socket.recv()
                request = TorchSerializer.from_bytes(message)
                endpoint = request.get("endpoint", "get_action")

                if endpoint not in self._endpoints:
                    raise ValueError(f"Unknown endpoint: {endpoint}")

                handler = self._endpoints[endpoint]
                result = (
                    handler.handler(request.get("data", {}))
                    if handler.requires_input
                    else handler.handler()
                )
                self.socket.send(TorchSerializer.to_bytes(result))
            except Exception as e:
                print(f"Error in server: {e}")
                import traceback

                print(traceback.format_exc())
                self.socket.send(b"ERROR")


class BaseInferenceClient:
    def __init__(
        self, host: str = "localhost", port: int = 5555, timeout_ms: int = 15000
    ):
        self.context = zmq.Context()
        self.host = host
        self.port = port
        self.timeout_ms = timeout_ms
        self._init_socket()

    def _init_socket(self):
        """Initialize or reinitialize the socket with current settings"""
        self.socket = self.context.socket(zmq.REQ)
        self.socket.connect(f"tcp://{self.host}:{self.port}")

    def ping(self) -> bool:
        try:
            self.call_endpoint("ping", requires_input=False)
            return True
        except zmq.error.ZMQError:
            self._init_socket()  # Recreate socket for next attempt
            return False

    def kill_server(self):
        """
        Kill the server.
        """
        self.call_endpoint("kill", requires_input=False)

    def call_endpoint(
        self, endpoint: str, data: dict | None = None, requires_input: bool = True
    ) -> dict:
        """
        Call an endpoint on the server.

        Args:
            endpoint: The name of the endpoint.
            data: The input data for the endpoint.
            requires_input: Whether the endpoint requires input data.
        """
        request: dict = {"endpoint": endpoint}
        if requires_input:
            request["data"] = data

        self.socket.send(TorchSerializer.to_bytes(request))
        message = self.socket.recv()
        if message == b"ERROR":
            raise RuntimeError("Server error")
        return TorchSerializer.from_bytes(message)

    def __del__(self):
        """Cleanup resources on destruction"""
        self.socket.close()
        self.context.term()


class ExternalRobotInferenceClient(BaseInferenceClient):
    """
    Client for communicating with the RealRobotServer
    """

    def get_action(self, observations: Dict[str, Any]) -> Dict[str, Any]:
        """
        Get the action from the server.
        The exact definition of the observations is defined
        by the policy, which contains the modalities configuration.
        """
        return self.call_endpoint("get_action", observations)


class Stats(BaseModel):
    max: list[float]
    min: list[float]
    mean: list[float]
    std: list[float]
    q01: list[float]
    q99: list[float]


class ComponentStatistics(BaseModel):
    active_components: Dict[str, Stats] = Field(
        default_factory=dict,
        description="Dictionary mapping component names to their valid Stats objects",
    )

    class Config:
        extra = "allow"

    @model_validator(mode="before")
    def collect_active_components(self):
        """
        Collect names and values of all fields containing valid Stats before validation.
        Ensures extra fields are included in active_components.
        """
        if not isinstance(self, dict):
            return self

        active = {}
        # Process defined fields and extra fields
        for field_name, value in self.items():
            if field_name == "active_components":
                continue
            # Check if value is a dict that matches Stats structure
            if isinstance(value, dict) and all(
                key in value for key in ["max", "min", "mean", "std", "q01", "q99"]
            ):
                try:
                    # Attempt to parse as Stats
                    stats = Stats(**value)
                    active[field_name] = stats
                except ValueError:
                    pass  # Skip invalid Stats structures
            elif isinstance(value, Stats):
                active[field_name] = value

        # Update active_components in the data
        self["active_components"] = active
        return self

    @property
    def component_names(self) -> list[str]:
        """
        Return a list of active component names for convenience.
        """
        return list(self.active_components.keys())

    @property
    def number_of_arms(self) -> int:
        """
        We assume each arm has 6 joints.
        """
        total_joints = sum(len(stats.max) for stats in self.active_components.values())
        return total_joints // 6

    def get_max_value(self) -> float:
        """
        Return the maximum value across all 'max' fields of Stats instances.
        """
        max_values = []
        for stats in self.active_components.values():
            max_values.extend(stats.max)
        return max(max_values) if max_values else float("-inf")


class StateStatistics(ComponentStatistics):
    pass


class ActionStatistics(ComponentStatistics):
    pass


class Statistics(BaseModel):
    state: StateStatistics
    action: ActionStatistics


class CameraConfig(BaseModel):
    resolution: Tuple[int, int] = Field(
        ...,
        examples=[[320, 240]],
        description="Camera resolution in (width, height) format",
    )
    channels: int = Field(
        ...,
        examples=[3],
        description="Number of color channels (3 for RGB)",
        ge=1,
        le=4,
    )
    fps: float = Field(..., examples=[30.0], description="Frames per second", gt=0)


class ModalitiesConfig(BaseModel):
    video: Dict[str, CameraConfig] = Field(
        ..., description="Dictionary of camera configurations keyed by camera name"
    )


class EmbodimentConfig(BaseModel):
    modalities: ModalitiesConfig
    statistics: Statistics
    embodiment_tag: str


class HuggingFaceModelConfig(BaseModel):
    """
    We use a model validator to extract the embodiment config from the model config.
    """

    # This will store the found embodiment config
    embodiment: EmbodimentConfig
    # This will store the original field name
    embodiment_field_name: str | None = None

    class Config:
        extra = "allow"

    @model_validator(mode="before")
    @classmethod
    def extract_embodiment_config(cls, data: Dict[str, Any]) -> Dict[str, Any]:
        """
        Validate that at least one field contains an EmbodimentConfig.
        Extract and set it to the 'embodiment' field for easier access.
        """
        if not isinstance(data, dict):
            return data

        embodiment_field = None

        # Look through all fields for one that matches the EmbodimentConfig structure
        for field_name, value in data.items():
            # Check if the value is a dict and has the required keys for an EmbodimentConfig
            if isinstance(value, dict) and all(
                key in value for key in ["modalities", "statistics", "embodiment_tag"]
            ):
                # We found an embodiment config
                embodiment_field = field_name
                # Store the original field name for reference if needed
                data["embodiment_field_name"] = field_name
                # Store the actual embodiment config in our standard field
                data["embodiment"] = value
                break

        # If no embodiment field was found, raise a validation error
        if embodiment_field is None:
            raise ValueError(
                "No valid embodiment configuration found in the model config"
            )

        return data


class ModelSpawnConfig(BaseModel):
    video_keys: list[str]
    state_keys: list[str]
    action_keys: list[str]
    embodiment_tag: str
    unit: Literal["degrees", "rad"]
    hf_model_config: HuggingFaceModelConfig


class Gr00tN1(ActionModel):
    def __init__(
        self,
        action_keys: list[str],
        server_url: str = "localhost",
        server_port: int = 5555,
        **kwargs,
    ):
        super().__init__(server_url, server_port)
        self.client = ExternalRobotInferenceClient(server_url, server_port)
        self.action_keys = action_keys

    def sample_actions(self, inputs: dict) -> np.ndarray:
        # Get the dict from the server
        response = self.client.get_action(inputs)
        action_parts = []
        for key in self.action_keys:
            new_action = response[key]

            if isinstance(new_action, np.ndarray):
                if new_action.ndim == 1 and len(new_action) == 16:
                    # Handle 1D array of shape (16,) by reshaping to (16, 1)
                    new_action = new_action.reshape(16, 1)
                elif new_action.ndim == 2 and new_action.shape[0] == 16:
                    # Already a 2D array with batch size 16, no reshaping needed
                    pass
                else:
                    raise ValueError(
                        f"Unexpected array shape for key {key}: {new_action.shape}"
                    )

                # Array case: shape is (16, action_size)
                batch_size, action_size = new_action.shape
                if batch_size != 16:
                    raise ValueError(
                        f"Expected batch size 16, got {batch_size} for key {key}"
                    )

                # If action_size is 1 or 6, assume the last column is the gripper
                if action_size in [1, 6]:
                    new_action[:, -1] = np.where(
                        new_action[:, -1] < 0.35, 0.0, new_action[:, -1]
                    )

                action_parts.append(new_action)
            else:
                raise ValueError(
                    f"Unexpected new_action format for key {key}: {type(new_action)}, "
                    f"shape/len: {getattr(new_action, 'shape', len(new_action))}"
                )

        # Concatenate along axis=1 to combine features, preserving batch size of 16
        if not action_parts:
            raise ValueError("No valid actions found to concatenate")

        concatenated_actions = np.concatenate(action_parts, axis=1)

        return concatenated_actions

    @classmethod
    def verify_huggingface_model(
        cls, model_id: str, all_cameras: AllCameras, robots: List[BaseRobot]
    ) -> ModelSpawnConfig:
        """
        Verify if the HuggingFace model is compatible with the current setup.
        """
        try:
            api = HfApi(token=get_hf_token())
            model_info = api.model_info(model_id)
            if model_info is None:
                raise Exception(f"Model {model_id} not found on Hugging Face Hub.")
            # Download file from the model repo
            config_path = api.hf_hub_download(
                repo_id=model_id,
                filename="experiment_cfg/metadata.json",
                force_download=True,
            )
            # Read the file
            with open(config_path, "r") as f:
                config_content = f.read()
            # Parse the file
            hf_model_config = HuggingFaceModelConfig.model_validate_json(config_content)
            video_keys = [
                "video." + key
                for key in hf_model_config.embodiment.modalities.video.keys()
            ]
            state_keys = [
                "state." + key
                for key in hf_model_config.embodiment.statistics.state.component_names
            ]
            action_keys = [
                "action." + key
                for key in hf_model_config.embodiment.statistics.action.component_names
            ]
        except Exception as e:
            raise Exception(
                f"Error loading model {model_id} from Hugging Face Hub: {e}"
            )

        number_of_cameras = len(hf_model_config.embodiment.modalities.video.keys())
        number_of_robots = hf_model_config.embodiment.statistics.state.number_of_arms

        # Check if the number of cameras in the model config matches the number of cameras connected
        if len(all_cameras.video_cameras) < number_of_cameras:
            logger.warning(
                f"Model has {len(hf_model_config.embodiment.modalities.video)} cameras but {len(all_cameras.video_cameras)} cameras are plugged."
            )
            raise HTTPException(
                status_code=400,
                detail=f"Model has {len(hf_model_config.embodiment.modalities.video)} cameras but {len(all_cameras.video_cameras)} cameras are plugged.",
            )

        # Check if the number of robots in the model config matches the number of robots connected
        if number_of_robots != len(robots):
            logger.warning(
                f"Model has {number_of_robots} robots but {len(robots)} robots are connected."
            )
            raise HTTPException(
                status_code=400,
                detail=f"Model has {number_of_robots} robots but {len(robots)} robots are connected.",
            )

        # Determine angle unit based on state statistics
        max_values = hf_model_config.embodiment.statistics.state.get_max_value()
        use_degrees = max_values > 3.2
        angle_unit: Literal["degrees", "rad"] = "degrees" if use_degrees else "rad"

        return ModelSpawnConfig(
            video_keys=video_keys,
            state_keys=state_keys,
            action_keys=action_keys,
            embodiment_tag=hf_model_config.embodiment.embodiment_tag,
            unit=angle_unit,
            hf_model_config=hf_model_config,
        )

    @background_task_log_exceptions
    async def control_loop(
        self,
        control_signal: AIControlSignal,
        robots: List[BaseRobot],
        model_spawn_config: ModelSpawnConfig,
        all_cameras: AllCameras,
        prompt: str | None = None,
        fps: int = 30,
        speed: float = 1.0,
    ):
        """
        AI control loop that runs in the background and sends actions to the robot.
        It uses the model to get the actions based on the current state of the robot and the cameras.
        The loop runs until the control signal is stopped or the model is not available anymore.
        The loop runs at the specified fps and speed.
        """

        nb_iter = 0
        config = model_spawn_config.hf_model_config

        db_state_updated = False

        while control_signal.is_running():
            logger.debug(f"AI control loop iteration {nb_iter}")
            if control_signal.status == "paused":
                logger.debug("AI control loop paused")
                await asyncio.sleep(0.1)
                continue

            start_time = time.perf_counter()

            # Get the images from the cameras based on the config
            # For now, just put as many cameras as the model config
            image_inputs: Dict[str, np.ndarray] = {}
            for i, (camera_name, video) in enumerate(
                config.embodiment.modalities.video.items()
            ):
                camera_id = i
                rgb_frame = all_cameras.get_rgb_frame(
                    camera_id=camera_id, resize=video.resolution
                )
                if rgb_frame is not None:
                    # Convert to BGR
                    image = cv2.cvtColor(rgb_frame, cv2.COLOR_RGB2BGR)
                    # Add a batch dimension (from (240, 320, 3) to (1, 240, 320, 3))
                    converted_array = np.expand_dims(image, axis=0)
                    # Ensure dtype is uint8 (if it isn’t already)
                    converted_array = converted_array.astype(np.uint8)
                    image_inputs[f"video.{camera_name}"] = converted_array

                else:
                    logger.warning(
                        f"Camera {camera_name} not available. Sending all black."
                    )
                    image_inputs[f"video.{camera_name}"] = np.zeros(
                        (video.resolution[1], video.resolution[0], video.channels),
                        dtype=np.uint8,
                    )

            # Number of cameras
            if len(image_inputs) != len(config.embodiment.modalities.video.keys()):
                logger.warning(
                    f"Model has {len(config.embodiment.modalities.video.keys())} cameras but {len(image_inputs)} cameras are plugged."
                )
                control_signal.stop()
                raise Exception(
                    f"Model has {len(config.embodiment.modalities.video.keys())} cameras but {len(image_inputs)} cameras are plugged."
                )

            # Number of robots
            number_of_robots = len(robots)
            number_of_robots_in_config = (
                config.embodiment.statistics.state.number_of_arms
            )
            if number_of_robots != number_of_robots_in_config:
                logger.warning("No robot connected. Exiting AI control loop.")
                control_signal.stop()
                raise Exception("No robot connected. Exiting AI control loop.")

            # Concatenate all robot states
            state = robots[0].current_position(rad=True)
            for robot in robots[1:]:
                state = np.concatenate(
                    (state, robot.current_position(rad=True)), axis=0
                )
            if model_spawn_config.unit == "degrees":
                state = np.deg2rad(state)

            inputs = {
                **image_inputs,
                "annotation.human.action.task_description": prompt,
            }

            state_index = 0
            for (
                component_name,
                stats,
            ) in config.embodiment.statistics.state.active_components.items():
                num_elements = len(stats.max)
                component_state = state[state_index : state_index + num_elements]
                inputs[f"state.{component_name}"] = component_state.reshape(
                    1, num_elements
                )
                state_index += num_elements

            try:
                actions = self(inputs)
            except Exception as e:
                logger.warning(
                    f"Failed to get actions from model: {e}. Exiting AI control loop."
                )
                control_signal.stop()
                break

            if not db_state_updated:
                control_signal.set_running()
                db_state_updated = True
                # Small delay to let the UI update
                await asyncio.sleep(1)

            # Early stop
            if not control_signal.is_running():
                break

            for action in actions:
                # Send the new joint position to the robot
                action_list = action.tolist()
                for robot_index in range(len(robots)):
                    robots[robot_index].write_joint_positions(
                        angles=action_list[robot_index * 6 : robot_index * 6 + 6],
                        unit=model_spawn_config.unit,
                    )

                # Wait fps time
                elapsed_time = time.perf_counter() - start_time
                sleep_time = max(0, 1.0 / (fps * speed) - elapsed_time)
                await asyncio.sleep(sleep_time)
                start_time = time.perf_counter()

            nb_iter += 1<|MERGE_RESOLUTION|>--- conflicted
+++ resolved
@@ -3,11 +3,7 @@
 import time
 from dataclasses import dataclass
 from io import BytesIO
-<<<<<<< HEAD
-from typing import Any, Callable, Dict, List, Literal, Tuple
-=======
-from typing import Any, Callable, Dict, Optional
->>>>>>> a7ed9088
+from typing import Any, Callable, Dict, List, Literal, Optional, Tuple
 
 import cv2
 import numpy as np
@@ -17,17 +13,11 @@
 from loguru import logger
 from pydantic import BaseModel, Field, model_validator
 
-<<<<<<< HEAD
-from phosphobot.am.base import ActionModel
+from phosphobot.am.base import ActionModel, TrainingRequest
 from phosphobot.camera import AllCameras
 from phosphobot.control_signal import AIControlSignal
 from phosphobot.models.dataset import BaseRobot
 from phosphobot.utils import background_task_log_exceptions, get_hf_token
-=======
-from phosphobot.am.base import ActionModel, TrainingRequest
-from pydantic import Field
-
->>>>>>> a7ed9088
 
 # Code from: https://github.com/NVIDIA/Isaac-GR00T/blob/main/gr00t/eval/service.py#L111
 
