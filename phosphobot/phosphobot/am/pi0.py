<<<<<<< HEAD
import asyncio
from collections import deque
import time
import httpx
import json_numpy  # type: ignore
from typing import Any, Dict, List, Literal

import cv2
=======
from typing import List

>>>>>>> 282c5409
import numpy as np
from fastapi import HTTPException
from huggingface_hub import HfApi
from loguru import logger
from pydantic import BaseModel, Field, field_validator, model_validator

from phosphobot.am.base import (
    ActionModel,
    BaseTrainer,
    BaseTrainerConfig,
    TrainingParamsPi0
)
from phosphobot.camera import AllCameras
from phosphobot.control_signal import AIControlSignal
from phosphobot.hardware.base import BaseManipulator
from phosphobot.models import ModelConfigurationResponse
from phosphobot.utils import background_task_log_exceptions, get_hf_token


class InputFeature(BaseModel):
    """Individual input feature for the pi0 model"""
    type: Literal["STATE", "VISUAL"]
    shape: List[int]


class InputFeatures(BaseModel):
    """Collection of input features for the pi0 model."""
    state_key: str
    video_keys: List[str] = []
    # Currently all supported robots have 6 joints (5 joints + 1 gripper).
    action_dim: int = 6
    features: Dict[str, InputFeature]

    @property
    def number_of_arms(self) -> int:
        """
        Currently all supported robots have 6 joints.
        To be changed when this is no longer true.
        """
        return self.features[self.state_key].shape[0] // self.action_size

    @model_validator(mode="before")
    def infer_keys(cls, values: Dict[str, Any]) -> Dict[str, Any]:
        """
        Preprocess input to infer state_key and video_keys if input is a flat features dict.
        Runs before field validation.
        """
        if isinstance(values, dict) and "features" not in values:
            features = values
            state_keys = [k for k in features if ".state" in k.lower()]
            video_keys = [k for k in features if "image" in k.lower()]
            if len(state_keys) != 1:
                raise ValueError(
                    "Exactly one state key must be present in the features"
                )
            state_key = state_keys[0]
            return {
                "state_key": state_key,
                "video_keys": video_keys,
                "features": features
            }
        return values

    @field_validator("features", mode="before")
    def validate_features(cls, value: Dict[str, Any]) -> Dict[str, InputFeature]:
        """
        Validate and transform the features dictionary into InputFeature instances.
        """
        if not isinstance(value, dict):
            raise ValueError("Features must be a dictionary")
        result = {}
        for key, item in value.items():
            if ".state" in key.lower():
                if item.get("type") != "STATE":
                    raise ValueError(f"Key {key} with 'state' must have type 'STATE'")
            elif "image" in key.lower():
                if item.get("type") != "VISUAL":
                    raise ValueError(f"Key {key} with 'image' must have type 'VISUAL'")
            else:
                raise ValueError(f"Key {key} must contain 'state' or 'image'")
            result[key] = InputFeature(**item)
        return result

    @model_validator(mode="after")
    def validate_keys(self) -> "InputFeatures":
        """
        Validate state_key and video_keys against features after all fields are processed.
        """
        features = self.features
        state_key = self.state_key
        video_keys = self.video_keys

        # Validate state_key
        if state_key not in features:
            raise ValueError(f"State key {state_key} not found in features")
        if ".state" not in state_key.lower():
            raise ValueError(f"State key {state_key} must contain '.state'")
        if features[state_key].type != "STATE":
            raise ValueError(f"State key {state_key} must map to a STATE feature")

        # Validate video_keys
        if video_keys is not None:
            for key in video_keys:
                if key not in features:
                    raise ValueError(f"Image key {key} not found in features")
                if "image" not in key.lower():
                    raise ValueError(f"Image key {key} must contain 'image'")
                if features[key].type != "VISUAL":
                    raise ValueError(f"Image key {key} must map to a VISUAL feature")

        # Ensure all image keys in features are in video_keys
        feature_video_keys = [k for k in features.keys() if "image" in k.lower()]
        if sorted(video_keys) != sorted(feature_video_keys):
            raise ValueError(
                "Video keys must include all image-related keys in features"
            )

        return self


# Top-level model to validate the entire JSON
class HuggingFaceModelValidator(BaseModel):
    input_features: InputFeatures

    class Config:
        extra = "allow"


class HuggingFaceAugmentedValidator(HuggingFaceModelValidator):
    """
    This model extends HuggingFaceModelValidator to include additional fields
    for augmented models, such as available checkpoints.
    """

    checkpoints: List[str] = Field(
        default_factory=list,
        description="List of available checkpoints for the model.",
    )


class Pi0SpawnConfig(BaseModel):
    type: Literal["pi0", "pi0_fast"] = "pi0"
    state_key: str
    state_size: list[int]
    video_keys: list[str]
    video_size: list[int]
    # Pi0 models always expect these three camera names in the input:
    # image.base_0_rgb, image.left_wrist_0_rgb, image.right_wrist_0_rgb
    # Add mapping from camera names to model image keys in your config
    # Ref: https://github.com/Physical-Intelligence/openpi/blob/main/src/openpi/models/model.py
    camera_mappings: Dict[str, str] = Field(
        default_factory=lambda: {
            "observation.images.main.left": "base_0_rgb",
            "observation.images.secondary_0": "left_wrist_0_rgb",
            "observation.images.secondary_1": "right_wrist_0_rgb",
        },
        description="Mapping from camera names to model image keys.",
    )
    hf_model_config: HuggingFaceAugmentedValidator


def fetch_camera_images(
    config: HuggingFaceAugmentedValidator,
    all_cameras: AllCameras,
    cameras_keys_mapping: Dict[str, int] | None = None,
) -> Dict[str, np.ndarray]:
    """
    Fetch images from cameras based on the model configuration.

    Args:
        config: The model configuration containing video keys and resolutions
        all_cameras: Camera manager instance
        cameras_keys_mapping: [Optional] mapping of camera names to camera IDs

    Returns:
        Dictionary mapping camera names to captured image arrays
    """
    image_inputs: Dict[str, np.ndarray] = {}
    for i, camera_name in enumerate(config.input_features.video_keys):
        if cameras_keys_mapping is None:
            camera_id = i
        else:
            camera_id = cameras_keys_mapping.get(camera_name, i)

        video_resolution = config.input_features.features[camera_name].shape
        frame_array = Pi0.fetch_frame(
            all_cameras=all_cameras,
            camera_id=camera_id,
            resolution=video_resolution,
        )
        image_inputs[camera_name] = frame_array

    return image_inputs


class RetryError(Exception):
    """Custom exception to retry the inference call."""
    pass


class Pi0(ActionModel):
    """Client for Pi0 model inference server."""

    REQUIRED_CAMERA_KEYS = ["base_0_rgb", "left_wrist_0_rgb", "right_wrist_0_rgb"]

    def __init__(
        self,
        server_url: str = "http://localhost",
        server_port: int = 8080,
        **kwargs: Any,
    ):
        super().__init__(server_url, server_port)
        self.async_client = httpx.AsyncClient(
            base_url=server_url + f":{server_port}",
            timeout=10,
            headers={"Content-Type": "application/json"},
            limits=httpx.Limits(max_keepalive_connections=10, max_connections=100),
            http2=True,  # Enables HTTP/2 for better performance if supported
        )
        self.sync_client = httpx.Client(
            base_url=server_url + f":{server_port}",
            timeout=10,
            headers={"Content-Type": "application/json"},
            limits=httpx.Limits(max_keepalive_connections=10, max_connections=100),
            http2=True,  # Enables HTTP/2 if supported by the server
        )

    def sample_actions(self, inputs: dict) -> np.ndarray:
        # Double-encoded version (to send numpy arrays as JSON)
        encoded_payload = {"encoded": json_numpy.dumps(inputs)}

        try:
            response = self.sync_client.post("/get_action", json=encoded_payload)

            if response.status_code == 202:
                raise RetryError(response.content)

            if response.status_code != 200:
                raise RuntimeError(response.text)
            actions = json_numpy.loads(response.json())
        except RetryError as e:
            raise RetryError(e)
        except Exception as e:
            logger.error(f"Error in sampling actions: {e}")
            raise HTTPException(
                status_code=500,
                detail=f"Error in sampling actions: {e}",
            )
        return actions

    async def async_sample_actions(self, inputs: dict) -> np.ndarray:
        # Clean up the input to avoid JSON serialization issues
        encoded_payload = {"encoded": json_numpy.dumps(inputs)}

        try:
            response = await self.async_client.post(
                f"{self.server_url}/get_action", json=encoded_payload, timeout=30
            )

            if response.status_code == 202:
                raise RetryError(response.content)

            if response.status_code != 200:
                raise RuntimeError(response.text)
            actions = json_numpy.loads(response.json())
        except RetryError as e:
            raise RetryError(e)
        except Exception as e:
            logger.error(f"Error in sampling actions: {e}")
            raise HTTPException(
                status_code=500,
                detail=f"Error in sampling actions: {e}",
            )
        return actions

    @classmethod
    def fetch_config(cls, model_id: str) -> HuggingFaceAugmentedValidator:
        """
        Fetch the model configuration from HuggingFace.
        """
        try:
            api = HfApi(token=get_hf_token())
            model_info = api.model_info(model_id)
            if model_info is None:
                raise Exception(f"Model {model_id} not found on HuggingFace.")
            # Fetch the available revisions
            branches = []
            refs = api.list_repo_refs(model_id)
            for branch in refs.branches:
                branches.append(branch.name)
            config_path = api.hf_hub_download(
                repo_id=model_id,
                filename="config.json",
                force_download=True,
            )
            with open(config_path, "r") as f:
                config_content = f.read()
            hf_model_config = HuggingFaceModelValidator.model_validate_json(
                config_content
            )
            hf_augmented_config = HuggingFaceAugmentedValidator(
                **hf_model_config.model_dump(),
                checkpoints=branches,
            )
        except Exception as e:
            raise Exception(f"Error loading model {model_id} from HuggingFace: {e}")
        return hf_augmented_config

    @classmethod
    def fetch_and_get_configuration(cls, model_id: str) -> ModelConfigurationResponse:
        """
        Fetch the model configuration from HuggingFace and return the video keys.
        """
        hf_model_config = cls.fetch_config(model_id=model_id)
        configuration = ModelConfigurationResponse(
            video_keys=hf_model_config.input_features.video_keys,
            checkpoints=hf_model_config.checkpoints,
        )
        return configuration

    @classmethod
    def fetch_spawn_config(cls, model_id: str) -> Pi0SpawnConfig:
        """Fetch spawn configuration for Pi0 model."""
        hf_model_config = cls.fetch_config(model_id=model_id)

        state_key: str = hf_model_config.input_features.state_key
        state_size: list[int] = hf_model_config.input_features.features[state_key].shape
        video_keys: list[str] = hf_model_config.input_features.video_keys
        video_size: list[int] = (
            hf_model_config.input_features.features[video_keys[0]].shape
            if len(video_keys) > 0
            else [3, 224, 224]  # default video resolution
        )

        return Pi0SpawnConfig(
            state_key=state_key,
            state_size=state_size,
            video_keys=video_keys,
            video_size=video_size,
            hf_model_config=hf_model_config,
        )

    @classmethod
    def fetch_and_verify_config(
        cls,
        model_id: str,
        all_cameras: AllCameras,
        robots: list[BaseManipulator],
        cameras_keys_mapping: Dict[str, int] | None = None,
        verify_cameras: bool = True,
    ) -> Pi0SpawnConfig:
        """
        Verify if the HuggingFace model is compatible with the current setup.
        """
        hf_model_config = cls.fetch_config(model_id=model_id)

        state_key: str = hf_model_config.input_features.state_key
        state_size: list[int] = hf_model_config.input_features.features[state_key].shape
        video_keys: list[str] = hf_model_config.input_features.video_keys
        video_size: list[int] = (
            hf_model_config.input_features.features[video_keys[0]].shape
            if len(video_keys) > 0
            else [3, 224, 224]  # default video resolution
        )

        if cameras_keys_mapping is None:
            nb_connected_cams = len(all_cameras.video_cameras)
        else:
            # Check if all keys are in the model config
            keys_in_common = set(
                [
                    k.replace("video.", "") if k.startswith("video.") else k
                    for k in cameras_keys_mapping.keys()
                ]
            ).intersection(hf_model_config.input_features.video_keys)
            nb_connected_cams = len(keys_in_common)

        if nb_connected_cams < len(video_keys) and verify_cameras:
            logger.warning(
                f"Model has {len(video_keys)} cameras but {nb_connected_cams} camera streams are detected."
            )
            raise HTTPException(
                status_code=400,
                detail=f"Model has {len(video_keys)} cameras but {nb_connected_cams} camera streams are detected.",
            )

        number_of_robots = hf_model_config.input_features.number_of_arms
        if number_of_robots != len(robots):
            raise HTTPException(
                status_code=400,
                detail=f"Model has {number_of_robots} robots but {len(robots)} robots are connected.",
            )

        return Pi0SpawnConfig(
            state_key=state_key,
            state_size=state_size,
            video_keys=video_keys,
            video_size=video_size,
            hf_model_config=hf_model_config,
        )

    @classmethod
    def fetch_frame(
        cls, all_cameras: AllCameras, camera_id: int, resolution: list[int]
    ) -> np.ndarray:
        rgb_frame = all_cameras.get_rgb_frame(
            camera_id=camera_id,
            resize=(resolution[2], resolution[1]),
        )
        if rgb_frame is not None:
            # Convert to BGR
            image = cv2.cvtColor(rgb_frame, cv2.COLOR_RGB2BGR)
            # Ensure dtype is uint8 (if it isn’t already)
            converted_array = image.astype(np.uint8)
            return converted_array

<<<<<<< HEAD
        else:
            logger.warning(f"Camera {camera_id} not available. Sending all black.")
            return np.zeros(
                (
                    resolution[2],
                    resolution[1],
                    resolution[0],
                ),
                dtype=np.uint8,
            )

    @background_task_log_exceptions
    async def control_loop(
        self,
        control_signal: AIControlSignal,
        robots: list[BaseManipulator],
        model_spawn_config: Pi0SpawnConfig,
        all_cameras: AllCameras,
        fps: int = 30,
        speed: float = 1.0,
        cameras_keys_mapping: Dict[str, int] | None = None,
        prompt: str | None = None,
        angle_format: Literal["degrees", "radians", "other"] = "radians",
        min_angle: float | None = None,
        max_angle: float | None = None,
        **kwargs: Any,
    ) -> None:
        """
        AI control loop that runs in the background and sends actions to the robot.
        It uses the model to get the actions based on the current state of the robot and the cameras.
        The loop runs until the control signal is stopped or the model is not available anymore.
        The loop runs at the specified fps and speed.
        """
        nb_iter = 0
        config = model_spawn_config.hf_model_config
        action_dim = config.input_features.action_dim

        signal_marked_as_started = False
        actions_queue: deque = deque([])

        while control_signal.is_in_loop():
            logger.debug(
                f"AI control loop iteration {nb_iter}, status: {control_signal.status}, with id {control_signal.id}"
            )
            if control_signal.status == "paused":
                logger.debug("AI control loop paused")
                await asyncio.sleep(0.1)
                continue

            start_time = time.perf_counter()

            # Get the images from the cameras based on the config
            # For now, just put as many cameras as the model config
            image_inputs = fetch_camera_images(
                config=config,
                all_cameras=all_cameras,
                cameras_keys_mapping=cameras_keys_mapping,
            )

            # Verify number of cameras
            if len(image_inputs) != len(config.input_features.video_keys):
                logger.warning(
                    f"Model has {len(config.input_features.video_keys)} cameras but "
                    f"{len(image_inputs)} cameras are plugged."
                )
                control_signal.stop()
                raise Exception(
                    f"Model has {len(config.input_features.video_keys)} cameras but "
                    f"{len(image_inputs)} cameras are plugged."
                )

            # Verify number of robots
            number_of_robots = len(robots)
            number_of_robots_in_config = config.input_features.number_of_arms
            if number_of_robots != number_of_robots_in_config:
                logger.warning(
                    f"Model has {number_of_robots_in_config} robots but {number_of_robots} robots are connected."
                )
                control_signal.stop()
                raise Exception(
                    f"Model has {number_of_robots_in_config} robots but {number_of_robots} robots are connected."
                )

            # Concatenate all robot states
            state = robots[0].read_joints_position(unit="rad")
            for robot in robots[1:]:
                state = np.concatenate(
                    (state, robot.read_joints_position(unit="rad")), axis=0
                )

            # Prepare model input
            inputs: dict[str, np.ndarray | str] = {
                config.input_features.state_key: state,
                "prompt": prompt,
                **image_inputs,
=======
from phosphobot.am.base import ActionModel

try:
    from openpi_client import websocket_client_policy  # type: ignore

    class Pi0(ActionModel):
        def __init__(
            self,
            server_url: str = "http://localhost",
            server_port: int = 8080,
            image_keys: List[str] = ["observation/image", "observation/wrist_image"],
        ):
            super().__init__(server_url, server_port)
            self.required_input_keys: List[str] = ["images", "state", "prompt"]
            self.image_keys = image_keys

            # Instantiate the client
            self.client = websocket_client_policy.WebsocketClientPolicy(
                host=self.server_url,
                port=self.server_port,
            )

        def sample_actions(self, inputs: dict) -> np.ndarray:
            observation = {
                "observation/state": inputs["state"],
                "prompt": inputs["prompt"],
>>>>>>> 282c5409
            }

            try:
                if len(actions_queue) == 0:
                    actions = await self.async_sample_actions(inputs)
                    actions_queue.extend(actions)
                actions = actions_queue.popleft()
            except Exception as e:
                logger.warning(
                    f"Failed to get actions from model, exiting AI control loop.\nError: {e}"
                )
                control_signal.stop()
                break

            if not signal_marked_as_started:
                control_signal.set_running()
                signal_marked_as_started = True

            for action in actions:
                # Early stop
                if not control_signal.is_in_loop():
                    break

                # Send the new joint position to the robot
                action_list = action.tolist()

                unit: Literal["rad", "motor_units", "degrees", "other"]
                if angle_format == "radians":
                    unit = "rad"
                else:
                    unit = angle_format

                for robot_index in range(len(robots)):
                    robots[robot_index].write_joint_positions(
                        angles=action_list[robot_index * action_dim: robot_index * action_dim + action_dim],
                        unit=unit,
                        min_value=min_angle,
                        max_value=max_angle,
                    )

                # Wait fps time
                elapsed_time = time.perf_counter() - start_time
                sleep_time = max(0, 1.0 / (fps * speed) - elapsed_time)
                await asyncio.sleep(sleep_time)
                start_time = time.perf_counter()

            nb_iter += 1


class Pi0TrainerConfig(BaseTrainerConfig):
    """Pi0 trainer configuration."""
    model_type: Literal["ACT", "ACT_BBOX", "gr00t", "pi0", "custom"] = "pi0"
    training_params: TrainingParamsPi0 | None = None


class Pi0Trainer(BaseTrainer):
    """Pi0 model trainer."""

    def __init__(self, config: Pi0TrainerConfig):
        self.config = config

    def train(self, timeout_seconds: int | None = None) -> None:
        """Train a Pi0 model."""
        logger.info(f"Starting Pi0 training for dataset={self.config.dataset_name}")
        raise NotImplementedError("Pi0 training not supported yet!")<|MERGE_RESOLUTION|>--- conflicted
+++ resolved
@@ -1,16 +1,11 @@
-<<<<<<< HEAD
 import asyncio
+import time
 from collections import deque
-import time
+from typing import Any, Dict, List, Literal
+
+import cv2
 import httpx
 import json_numpy  # type: ignore
-from typing import Any, Dict, List, Literal
-
-import cv2
-=======
-from typing import List
-
->>>>>>> 282c5409
 import numpy as np
 from fastapi import HTTPException
 from huggingface_hub import HfApi
@@ -21,7 +16,7 @@
     ActionModel,
     BaseTrainer,
     BaseTrainerConfig,
-    TrainingParamsPi0
+    TrainingParamsPi0,
 )
 from phosphobot.camera import AllCameras
 from phosphobot.control_signal import AIControlSignal
@@ -32,12 +27,14 @@
 
 class InputFeature(BaseModel):
     """Individual input feature for the pi0 model"""
+
     type: Literal["STATE", "VISUAL"]
     shape: List[int]
 
 
 class InputFeatures(BaseModel):
     """Collection of input features for the pi0 model."""
+
     state_key: str
     video_keys: List[str] = []
     # Currently all supported robots have 6 joints (5 joints + 1 gripper).
@@ -50,7 +47,7 @@
         Currently all supported robots have 6 joints.
         To be changed when this is no longer true.
         """
-        return self.features[self.state_key].shape[0] // self.action_size
+        return self.features[self.state_key].shape[0] // self.action_dim
 
     @model_validator(mode="before")
     def infer_keys(cls, values: Dict[str, Any]) -> Dict[str, Any]:
@@ -70,7 +67,7 @@
             return {
                 "state_key": state_key,
                 "video_keys": video_keys,
-                "features": features
+                "features": features,
             }
         return values
 
@@ -208,6 +205,7 @@
 
 class RetryError(Exception):
     """Custom exception to retry the inference call."""
+
     pass
 
 
@@ -427,7 +425,6 @@
             converted_array = image.astype(np.uint8)
             return converted_array
 
-<<<<<<< HEAD
         else:
             logger.warning(f"Camera {camera_id} not available. Sending all black.")
             return np.zeros(
@@ -446,10 +443,10 @@
         robots: list[BaseManipulator],
         model_spawn_config: Pi0SpawnConfig,
         all_cameras: AllCameras,
+        prompt: str,
         fps: int = 30,
         speed: float = 1.0,
         cameras_keys_mapping: Dict[str, int] | None = None,
-        prompt: str | None = None,
         angle_format: Literal["degrees", "radians", "other"] = "radians",
         min_angle: float | None = None,
         max_angle: float | None = None,
@@ -523,34 +520,6 @@
                 config.input_features.state_key: state,
                 "prompt": prompt,
                 **image_inputs,
-=======
-from phosphobot.am.base import ActionModel
-
-try:
-    from openpi_client import websocket_client_policy  # type: ignore
-
-    class Pi0(ActionModel):
-        def __init__(
-            self,
-            server_url: str = "http://localhost",
-            server_port: int = 8080,
-            image_keys: List[str] = ["observation/image", "observation/wrist_image"],
-        ):
-            super().__init__(server_url, server_port)
-            self.required_input_keys: List[str] = ["images", "state", "prompt"]
-            self.image_keys = image_keys
-
-            # Instantiate the client
-            self.client = websocket_client_policy.WebsocketClientPolicy(
-                host=self.server_url,
-                port=self.server_port,
-            )
-
-        def sample_actions(self, inputs: dict) -> np.ndarray:
-            observation = {
-                "observation/state": inputs["state"],
-                "prompt": inputs["prompt"],
->>>>>>> 282c5409
             }
 
             try:
@@ -585,7 +554,10 @@
 
                 for robot_index in range(len(robots)):
                     robots[robot_index].write_joint_positions(
-                        angles=action_list[robot_index * action_dim: robot_index * action_dim + action_dim],
+                        angles=action_list[
+                            robot_index * action_dim : robot_index * action_dim
+                            + action_dim
+                        ],
                         unit=unit,
                         min_value=min_angle,
                         max_value=max_angle,
@@ -602,6 +574,7 @@
 
 class Pi0TrainerConfig(BaseTrainerConfig):
     """Pi0 trainer configuration."""
+
     model_type: Literal["ACT", "ACT_BBOX", "gr00t", "pi0", "custom"] = "pi0"
     training_params: TrainingParamsPi0 | None = None
 
