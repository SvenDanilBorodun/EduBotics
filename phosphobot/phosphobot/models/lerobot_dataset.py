import json
import os
import shutil
import tempfile
import time
from pathlib import Path
from typing import Any, Dict, List, Literal, Optional, Tuple, Union, cast

import numpy as np
import pandas as pd
from huggingface_hub import delete_file, upload_folder
from loguru import logger
from pydantic import (
    AliasChoices,
    BaseModel,
    ConfigDict,
    Field,
    field_validator,
    model_validator,
)

from phosphobot.models.dataset import BaseDataset, BaseEpisode, Step
from phosphobot.models.robot import BaseRobot
from phosphobot.types import VideoCodecs
from phosphobot.utils import (
    NdArrayAsList,
    compute_sum_squaresum_framecount_from_video,
    create_video_file,
    get_field_min_max,
    get_home_app_path,
)

DEFAULT_FILE_ENCODING = "utf-8"


class LeRobotDataset(BaseDataset):
    format_version: Literal["lerobot_v2", "lerobot_v2.1"] = "lerobot_v2.1"

    def __init__(
        self,
        path: str,
        enforce_path: bool = True,
    ):
        # path is like "recordings/lerobot_v2.1/my_dataset_name"
        super().__init__(
            path, enforce_path=enforce_path
        )  # This sets self.folder_full_path etc.

        # Determine format version from path
        if len(Path(path).parts) < 2:
            # assume version is lerobot_v2.1
            self.format_version = "lerobot_v2.1"
        else:
            # Read the format version from the path
            self.format_version = cast(
                Literal["lerobot_v2", "lerobot_v2.1"], Path(path).parts[-2]
            )

        # Ensure base LeRobot directories exist within the dataset path
        os.makedirs(
            self.data_folder_full_path, exist_ok=True
        )  # .../dataset_name/data/chunk-000
        os.makedirs(self.meta_folder_full_path, exist_ok=True)  # .../dataset_name/meta
        os.makedirs(
            self.videos_folder_full_path, exist_ok=True
        )  # .../dataset_name/videos/chunk-000

        # Meta models are loaded/initialized when needed, typically by initialize_meta_models_if_needed
        self.info_model: Optional[InfoModel] = None
        self.episodes_stats_model: Optional[EpisodesStatsModel] = None
        self.stats_model: Optional[StatsModel] = None  # For lerobot_v2
        self.episodes_model: Optional[EpisodesModel] = None
        self.tasks_model: Optional[TasksModel] = None
        logger.info(
            f"LeRobotDataset manager initialized for path: {self.folder_full_path}"
        )

    def load_meta_models(
        self,
        robots: Optional[List[BaseRobot]] = None,
        codec: Optional[VideoCodecs] = None,
        target_size: Optional[Tuple[int, int]] = None,
        fps: Optional[int] = None,
        all_camera_key_names: Optional[List[str]] = None,
        force: bool = False,
<<<<<<< HEAD
        add_metadata: Optional[Dict[str, list]] = None,
        save_cartesian: Optional[bool] = False,
    ):
=======
    ) -> None:
>>>>>>> 4e3fc342
        """Loads existing meta files or initializes new ones if they don't exist."""
        logger.debug(
            f"Initializing/loading meta models for dataset: {self.dataset_name}"
        )
        if self.info_model is None or force:
            self.info_model = InfoModel.from_json(
                meta_folder_path=self.meta_folder_full_path,  # Correct path to 'meta' dir
                robots=robots,  # Passed for initialization if file doesn't exist
                codec=codec,
                target_size=target_size,
                all_camera_key_names=all_camera_key_names,
                fps=fps,
                format=self.format_version,
                add_metadata=add_metadata,
                save_cartesian=save_cartesian,
            )
            # Edit the .format_version field to match the dataset format
            if "2.1" in self.info_model.codebase_version:
                self.format_version = "lerobot_v2.1"
            else:
                # Assuming it's lerobot_v2
                self.format_version = "lerobot_v2"

        if self.format_version == "lerobot_v2.1":
            if self.episodes_stats_model is None or force:
                self.episodes_stats_model = EpisodesStatsModel.from_jsonl(
                    meta_folder_path=self.meta_folder_full_path,
                    add_metadata=add_metadata,
                    save_cartesian=save_cartesian,
                )
        elif self.format_version == "lerobot_v2":
            if self.stats_model is None or force:  # Only for v2
                self.stats_model = StatsModel.from_json(
                    meta_folder_path=self.meta_folder_full_path,
                    add_metadata=add_metadata,
                    save_cartesian=save_cartesian,
                )

        if self.episodes_model is None or force:
            self.episodes_model = EpisodesModel.from_jsonl(
                meta_folder_path=self.meta_folder_full_path, format=self.format_version
            )
        if self.tasks_model is None or force:
            self.tasks_model = TasksModel.from_jsonl(
                meta_folder_path=self.meta_folder_full_path
            )
        # Consistency checks and fix
        if self.info_model.total_frames != sum(
            [e.length for e in self.episodes_model.episodes]
        ):
            logger.warning(
                "Total frames in info.json doesn't match sum of episodes.jsonl lengths. "
                + "Recomputing total frames from parquet files."
            )
            self.episodes_model.recompute_from_parquets(
                dataset_path=Path(self.data_folder_full_path),
                format=self.format_version,
            )
            self.info_model.recompute_from_parquets(
                infos=self.info_model,
                dataset_path=Path(self.folder_full_path),
            )
            self.episodes_model.save(
                meta_folder_path=self.meta_folder_full_path,
            )
            self.info_model.save(meta_folder_path=self.meta_folder_full_path)

        logger.debug("Meta models initialization/loading complete.")

    def load_episodes(self) -> None:
        """Loads all episodes from the dataset."""
        if self.episodes_model is None:
            # Load it
            self.load_meta_models()
        # if still none, raise an error
        if self.episodes_model is None:
            raise ValueError(
                "EpisodesModel not initialized in LeRobotDataset. Call initialize_meta_models_if_needed first."
            )

        episodes: List[BaseEpisode] = []
        for episodes_features in self.episodes_model.episodes:
            episode = LeRobotEpisode.from_parquet(
                self.get_episode_data_path(episodes_features.episode_index),
                format=self.format_version,
                dataset_path=self.data_folder_full_path,
            )
            episode.dataset_manager = self
            episodes.append(episode)
        self.episodes = episodes

    def get_next_episode_index(self) -> int:
        if self.info_model is None:
            raise ValueError(
                "InfoModel not initialized in LeRobotDataset. Call initialize_meta_models_if_needed first."
            )
        return self.info_model.total_episodes  # total_episodes is 0-indexed for next

    def get_current_total_frames(self) -> int:
        if self.info_model is None:
            raise ValueError("InfoModel not initialized in LeRobotDataset.")
        return self.info_model.total_frames

    def save_all_meta_models(self) -> None:
        """Saves all currently loaded meta models to disk."""
        logger.debug(f"Saving all meta models for dataset: {self.dataset_name}")
        if self.info_model:
            self.info_model.save(self.meta_folder_full_path)
        if self.episodes_stats_model:
            self.episodes_stats_model.save(self.meta_folder_full_path)
        if self.stats_model:
            self.stats_model.save(self.meta_folder_full_path)  # v2 only
        if self.episodes_model:
            self.episodes_model.save(self.meta_folder_full_path, save_mode="overwrite")
        if self.tasks_model:
            self.tasks_model.save(self.meta_folder_full_path)
        logger.debug("All meta models saved.")

    def delete_episode(self, episode_id: int, update_hub: bool = True) -> None:
        """
        Delete the episode data from the dataset.
        If format is lerobot, also delete the episode videos from the dataset
        and updates the meta data.
        JSON format not supported

        If update_hub is True, also delete the episode data from the Hugging Face repository
        """

        episode_data_path = self.get_episode_data_path(episode_id)
        episode_to_delete = LeRobotEpisode.from_parquet(
            episode_data_path=episode_data_path,
            format=self.format_version,
            dataset_path=self.data_folder_full_path,
        )
        episode_to_delete.dataset_manager = self

        if self.format_version == "lerobot_v2":
            raise NotImplementedError(
                "Episode deletion is not implemented for LeRobot v2 format. Please use v2.1 format."
            )

        if update_hub is True and self.check_repo_exists(self.repo_id) is False:
            logger.warning(
                f"Repository {self.repo_id} does not exist on Hugging Face. Skipping deletion on Hugging Face"
            )
            update_hub = False

        logger.info(
            f"Deleting episode {episode_to_delete.episode_index} {episode_data_path} from dataset {self.dataset_name} with episode format {self.format_version}"
        )
        logger.debug(f"update_hub: {update_hub}")

        # Start loading current meta data
        info_model = InfoModel.from_json(meta_folder_path=self.meta_folder_full_path)
        tasks_model = TasksModel.from_jsonl(meta_folder_path=self.meta_folder_full_path)
        episodes_model = EpisodesModel.from_jsonl(
            meta_folder_path=self.meta_folder_full_path,
            format=cast(Literal["lerobot_v2", "lerobot_v2.1"], self.format_version),
        )
        if info_model.codebase_version == "v2.1":
            episodes_stats_model = EpisodesStatsModel.from_jsonl(
                meta_folder_path=self.meta_folder_full_path
            )
        elif info_model.codebase_version == "v2.0":
            stats_model = StatsModel.from_json(
                meta_folder_path=self.meta_folder_full_path
            )
        else:
            raise NotImplementedError(
                f"Codebase version {info_model.codebase_version} not supported, should be v2.1 or v2.0"
            )

        # Update meta data before episode removal
        try:
            episode_parquet = episode_to_delete.parquet()
        except FileNotFoundError as e:
            logger.warning(
                f"Episode {episode_id} parquet {episode_to_delete._parquet_path} not found: {e}"
            )
            episode_parquet = pd.DataFrame()
        tasks_model.update_for_episode_removal(
            df_episode_to_delete=episode_parquet,
            data_folder_full_path=self.data_folder_full_path,
        )
        tasks_model.save(meta_folder_path=self.meta_folder_full_path)
        logger.info("Tasks model updated")

        info_model.update_for_episode_removal(
            df_episode_to_delete=episode_parquet,
        )
        info_model.save(meta_folder_path=self.meta_folder_full_path)
        logger.info("Info model updated")

        # Delete the actual episode files (parquet and mp4 video)
        episode_to_delete.delete(update_hub=update_hub, repo_id=self.repo_id)

        # Rename the remaining episodes to keep the numbering consistent
        # be sure to reindex AFTER deleting the episode data
        old_index_to_new_index = self.reindex_episodes(
            nb_steps_deleted_episode=len(episode_to_delete.steps),
            folder_path=self.data_folder_full_path,
        )
        # Reindex the episode videos
        for camera_folder_full_path in self.get_camera_folders_full_paths():
            self.reindex_episodes(
                folder_path=camera_folder_full_path,
                old_index_to_new_index=old_index_to_new_index,  # type: ignore
            )

        episodes_model.update_for_episode_removal(
            episode_to_delete_index=episode_id,
            old_index_to_new_index=old_index_to_new_index,
        )
        episodes_model.save(
            meta_folder_path=self.meta_folder_full_path, save_mode="overwrite"
        )
        logger.info("Episodes model updated")

        if info_model.codebase_version == "v2.1":
            episodes_stats_model.update_for_episode_removal(
                episode_to_delete_index=episode_id,
                old_index_to_new_index=old_index_to_new_index,
            )
            episodes_stats_model.save(meta_folder_path=self.meta_folder_full_path)
            logger.info("Episodes stats model updated")
        elif info_model.codebase_version == "v2.0":
            # Update for episode removal is not implemented
            stats_model.update_for_episode_removal(
                data_folder_path=self.data_folder_full_path,
            )
            stats_model.save(meta_folder_path=self.meta_folder_full_path)
            logger.info("Stats model updated")

        if update_hub:
            upload_folder(
                folder_path=self.meta_folder_full_path,
                repo_id=self.repo_id,
                repo_type="dataset",
                path_in_repo="meta",
            )

    def merge_datasets(
        self,
        second_dataset: "LeRobotDataset",
        new_dataset_name: str,
        video_transform: dict[str, str],
        check_format: bool = True,
    ) -> None:
        """
        Merge multiple datasets into one.
        This will create a new dataset with the merged data.

        Merge `self` with `second_dataset` and create a new dataset.

        Dataset Structure

        Args:
            second_dataset (Dataset): Dataset to merge with `self`.
            new_dataset_name (str): Name of the folder where the merged dataset
                will be created.
            video_transform (dict[str, str]): Mapping of camera folder names
                from this dataset to the corresponding folders in
                ``second_dataset``. It ensures videos are copied to the correct
                location.

        The resulting dataset will follow this structure:

        / videos
            ├── chunk-000
            │   ├── observation.images.main
            │   |   ├── episode_000000.mp4
            │   ├── observation.images.secondary_0
            │   |   ├── episode_000000.mp4
        / data
            ├── chunk-000
            │   ├── episode_000000.parquet
        / meta
            ├── info.json
            ├── tasks.jsonl
            ├── episodes.jsonl
            ├── episodes_stats.jsonl
        / README.md
        """
        # Check that all datasets have the same format
        if check_format:
            if second_dataset.format_version != self.format_version:
                raise ValueError(
                    f"Dataset {second_dataset.dataset_name} has a different format: {second_dataset.format_version}"
                )

        path_result_dataset = os.path.join(
            os.path.dirname(self.folder_full_path),
            new_dataset_name,
        )
        # If the dataset already exists, raise an error
        if os.path.exists(path_result_dataset):
            raise ValueError(
                f"Dataset {new_dataset_name} already exists in {path_result_dataset}"
            )
        os.makedirs(path_result_dataset, exist_ok=True)

        path_to_videos = os.path.join(
            path_result_dataset,
            "videos",
            "chunk-000",
        )
        os.makedirs(path_to_videos, exist_ok=True)

        ### VIDEOS
        logger.debug("Moving videos to the new dataset")

        # Start by moving videos to the new dataset
        for video_key in video_transform.keys():
            video_folder = video_key
            src_folder = os.path.join(self.videos_folder_full_path, video_folder)
            if os.path.exists(src_folder):
                # Move the video folder to the new dataset
                shutil.copytree(
                    src_folder,
                    os.path.join(path_to_videos, video_folder),
                )

                video_files = [f for f in os.listdir(src_folder) if f.endswith(".mp4")]
                nb_videos = len(video_files)

                # Move the videos from the second dataset to the new dataset and increment the index
                second_video_folder = video_transform[video_key]
                video_folder_full_path = os.path.join(
                    second_dataset.videos_folder_full_path,
                    second_video_folder,
                )
                for video_file in os.listdir(video_folder_full_path):
                    if video_file.endswith(".mp4"):
                        # Get the index of the video
                        video_index = int(video_file.split("_")[-1].split(".")[0])
                        # Rename the video file
                        new_video_file = f"episode_{video_index + nb_videos:06d}.mp4"
                        # Move the video file to the new dataset
                        shutil.copy(
                            os.path.join(video_folder_full_path, video_file),
                            os.path.join(path_to_videos, video_folder, new_video_file),
                        )

        ### META DATA
        logger.debug("Recreating meta files")
        meta_folder_path = os.path.join(path_result_dataset, "meta")
        os.makedirs(meta_folder_path, exist_ok=True)

        #### Tasks Model
        logger.debug("Creating tasks.jsonl")
        initial_tasks = TasksModel.from_jsonl(
            meta_folder_path=self.meta_folder_full_path
        )
        second_tasks = TasksModel.from_jsonl(
            meta_folder_path=second_dataset.meta_folder_full_path
        )
        tasks_mapping_second_to_first, new_number_of_tasks = initial_tasks.merge_with(
            second_task_model=second_tasks,
            meta_folder_to_save_to=meta_folder_path,
        )

        #### Episodes Model
        logger.debug("Creating episodes.jsonl")
        initial_episodes = EpisodesModel.from_jsonl(
            meta_folder_path=self.meta_folder_full_path,
            format="lerobot_v2.1",
        )
        second_episodes = EpisodesModel.from_jsonl(
            meta_folder_path=second_dataset.meta_folder_full_path,
            format="lerobot_v2.1",
        )
        initial_episodes.merge_with(
            second_episodes_model=second_episodes,
            meta_folder_to_save_to=meta_folder_path,
        )

        #### Info Model
        logger.debug("Creating info.json")

        first_info = InfoModel.from_json(
            meta_folder_path=self.meta_folder_full_path,
            format="lerobot_v2.1",
        )
        second_info = InfoModel.from_json(
            meta_folder_path=second_dataset.meta_folder_full_path,
            format="lerobot_v2.1",
        )

        first_info.merge_with(
            second_info_model=second_info,
            meta_folder_to_save_to=meta_folder_path,
            new_nb_tasks=new_number_of_tasks,
        )

        #### Stats model
        logger.debug("Creating episodes_stats.jsonl")

        first_stats = EpisodesStatsModel.from_jsonl(
            meta_folder_path=self.meta_folder_full_path
        )
        second_stats = EpisodesStatsModel.from_jsonl(
            meta_folder_path=second_dataset.meta_folder_full_path
        )
        first_stats.merge_with(
            second_stats_model=second_stats,
            meta_folder_path=meta_folder_path,
        )

        ### PARQUET FILES
        logger.debug("Moving parquet files to the new dataset")

        # Move the parquet files to the new dataset
        path_to_data = os.path.join(
            path_result_dataset,
            "data",
            "chunk-000",
        )
        os.makedirs(path_to_data, exist_ok=True)
        for parquet_file in os.listdir(self.data_folder_full_path):
            if parquet_file.endswith(".parquet"):
                # Move the parquet file to the new dataset
                shutil.copy(
                    os.path.join(self.data_folder_full_path, parquet_file),
                    os.path.join(path_to_data, parquet_file),
                )

        # Reload the first dataset info model
        first_info = InfoModel.from_json(
            meta_folder_path=self.meta_folder_full_path,
            format="lerobot_v2.1",
        )

        # Move the parquet files from the second dataset to the new dataset and edit them
        # - Rename the parquet file
        # - Update the episode index in the parquet file
        # - Update the index in the parquet file
        # - Update the task index in the parquet file

        for parquet_file in os.listdir(second_dataset.data_folder_full_path):
            if parquet_file.endswith(".parquet"):
                # Get the index of the parquet file
                parquet_index = int(parquet_file.split("_")[-1].split(".")[0])
                # Rename the parquet file
                new_parquet_file = (
                    f"episode_{parquet_index + first_info.total_episodes:06d}.parquet"
                )
                # Move the parquet file to the new dataset
                shutil.copy(
                    os.path.join(second_dataset.data_folder_full_path, parquet_file),
                    os.path.join(path_to_data, new_parquet_file),
                )

                # Load the parquet file
                df = pd.read_parquet(
                    os.path.join(path_to_data, new_parquet_file),
                )

                df["episode_index"] = df["episode_index"] + first_info.total_episodes
                df["task_index"] = df["task_index"].replace(
                    tasks_mapping_second_to_first,
                )
                df["index"] = df["index"] + first_info.total_frames

                # Save the parquet file
                df.to_parquet(
                    os.path.join(path_to_data, new_parquet_file),
                )

        # Create README file
        logger.debug("Creating README file")
        readme_path = os.path.join(path_result_dataset, "README.md")
        if not os.path.exists(readme_path):
            with open(readme_path, "w", encoding=DEFAULT_FILE_ENCODING) as readme_file:
                readme_file.write(self.generate_read_me_string(new_dataset_name))

        logger.info(f"Dataset {new_dataset_name} created successfully")

    def split_dataset(
        self, split_ratio: float, first_split_name: str, second_split_name: str
    ) -> None:
        """
        Split the dataset into two parts based on a given ratio.
        This will create two new datasets with the split data.
        The first dataset will contain split ratio of the original dataset,
        split_ratio should be between 0 and 1

        Note: This method is intended to work for v2.1 format only.

        Dataset Structure

        / videos
            ├── chunk-000
            │   ├── observation.images.main
            │   |   ├── episode_000000.mp4
            │   ├── observation.images.secondary_0
            │   |   ├── episode_000000.mp4
        / data
            ├── chunk-000
            │   ├── episode_000000.parquet
        / meta
            ├── info.json
            ├── tasks.jsonl
            ├── episodes.jsonl
            ├── episodes_stats.jsonl
        / README.md
        """
        if split_ratio <= 0 or split_ratio >= 1:
            raise ValueError(f"Split ratio {split_ratio} should be between 0 and 1")

        first_dataset_path = os.path.join(
            os.path.dirname(self.folder_full_path),
            first_split_name,
        )
        second_split_name_path = os.path.join(
            os.path.dirname(self.folder_full_path),
            second_split_name,
        )
        # If the dataset already exists, raise an error
        if os.path.exists(first_dataset_path):
            raise ValueError(
                f"Dataset {first_split_name} already exists in {first_dataset_path}"
            )
        if os.path.exists(second_split_name_path):
            raise ValueError(
                f"Dataset {second_split_name} already exists in {second_split_name_path}"
            )
        os.makedirs(first_dataset_path, exist_ok=True)
        os.makedirs(second_split_name_path, exist_ok=True)

        ### Find number of episodes

        path_to_data = os.path.join(
            self.folder_full_path,
            "data",
            "chunk-000",
        )
        nbr_of_episodes = len(
            [
                f
                for f in os.listdir(path_to_data)
                if f.endswith(".parquet") and f.startswith("episode_")
            ]
        )

        first_dataset_number_of_episodes = int(nbr_of_episodes * split_ratio)
        second_dataset_number_of_episodes = (
            nbr_of_episodes - first_dataset_number_of_episodes
        )
        logger.debug(
            f"Splitting dataset {self.dataset_name} into {first_split_name}: {first_dataset_number_of_episodes} and {second_split_name}: {second_dataset_number_of_episodes}"
        )

        ### VIDEOS
        logger.debug("Spliting videos")
        first_dataset_videos_path = os.path.join(
            first_dataset_path,
            "videos",
            "chunk-000",
        )
        os.makedirs(first_dataset_videos_path, exist_ok=True)
        second_dataset_videos_path = os.path.join(
            second_split_name_path,
            "videos",
            "chunk-000",
        )
        os.makedirs(second_dataset_videos_path, exist_ok=True)

        # Grab videos and move them
        for video_folder in os.listdir(self.videos_folder_full_path):
            if "image" in video_folder:
                # find all videos and sort them by name
                video_folder_full_path = os.path.join(
                    self.videos_folder_full_path, video_folder
                )
                video_files = [
                    f for f in os.listdir(video_folder_full_path) if f.endswith(".mp4")
                ]
                video_files.sort()
                # Split the videos into two parts
                first_dataset_video_files = video_files[
                    :first_dataset_number_of_episodes
                ]
                second_dataset_video_files = video_files[
                    first_dataset_number_of_episodes : first_dataset_number_of_episodes
                    + second_dataset_number_of_episodes
                ]
                # Move the video filed to the new dataset and rename the second ones
                os.makedirs(
                    os.path.join(first_dataset_videos_path, video_folder),
                    exist_ok=True,
                )
                for video_file in first_dataset_video_files:
                    # Move the video file to the new dataset
                    shutil.copy(
                        os.path.join(video_folder_full_path, video_file),
                        os.path.join(
                            first_dataset_videos_path,
                            video_folder,
                            video_file,
                        ),
                    )

                os.makedirs(
                    os.path.join(second_dataset_videos_path, video_folder),
                    exist_ok=True,
                )
                for video_file in second_dataset_video_files:
                    # Get the index of the video
                    video_index = (
                        int(video_file.split("_")[-1].split(".")[0])
                        - first_dataset_number_of_episodes
                    )
                    # Rename the video file
                    new_video_file = f"episode_{video_index:06d}.mp4"
                    # Move the video file to the new dataset
                    shutil.copy(
                        os.path.join(video_folder_full_path, video_file),
                        os.path.join(
                            second_dataset_videos_path,
                            video_folder,
                            new_video_file,
                        ),
                    )

        ### META FILES
        logger.debug("Creating meta files")
        first_meta_folder_path = os.path.join(first_dataset_path, "meta")
        second_meta_folder_path = os.path.join(second_split_name_path, "meta")
        os.makedirs(first_meta_folder_path, exist_ok=True)
        os.makedirs(second_meta_folder_path, exist_ok=True)

        #### episodes.jsonl
        logger.debug("Creating episodes.jsonl")

        initial_episodes = EpisodesModel.from_jsonl(
            meta_folder_path=self.meta_folder_full_path,
            format="lerobot_v2.1",
        )
        first_episodes_model, second_episodes_model = initial_episodes.split(
            split_ratio=split_ratio
        )
        first_episodes_model.save(
            meta_folder_path=first_meta_folder_path,
            save_mode="overwrite",
        )
        second_episodes_model.save(
            meta_folder_path=second_meta_folder_path,
            save_mode="overwrite",
        )

        #### episodes_stats.jsonl
        logger.debug("Creating episodes_stats.jsonl")

        initial_stats = EpisodesStatsModel.from_jsonl(
            meta_folder_path=self.meta_folder_full_path
        )
        first_episodes_stats_model, second_episodes_stats_model = initial_stats.split(
            split_ratio=split_ratio,
        )
        first_episodes_stats_model.save(
            meta_folder_path=first_meta_folder_path,
        )
        second_episodes_stats_model.save(
            meta_folder_path=second_meta_folder_path,
        )

        #### tasks.jsonl
        logger.debug("Creating tasks.jsonl")

        initial_tasks = TasksModel.from_jsonl(
            meta_folder_path=self.meta_folder_full_path
        )
        # Reload episodes to make sure we haven't modified them
        initial_episodes = EpisodesModel.from_jsonl(
            meta_folder_path=self.meta_folder_full_path,
            format="lerobot_v2.1",
        )
        (
            first_tasks,
            second_tasks,
            first_dataset_number_of_tasks,
            second_dataset_number_of_tasks,
            old_task_mapping_to_new,
        ) = initial_tasks.split(
            split_ratio=split_ratio, initial_episodes_model=initial_episodes
        )
        first_tasks.save(
            meta_folder_path=first_meta_folder_path,
        )
        second_tasks.save(
            meta_folder_path=second_meta_folder_path,
        )

        ### PARQUET FILES
        logger.debug("Spliting parquet files")

        first_dataset_data_path = os.path.join(
            first_dataset_path,
            "data",
            "chunk-000",
        )
        os.makedirs(first_dataset_data_path, exist_ok=True)
        second_dataset_data_path = os.path.join(
            second_split_name_path,
            "data",
            "chunk-000",
        )
        os.makedirs(second_dataset_data_path, exist_ok=True)

        # Move the parquet files to the new dataset and rename them
        # List and sort all parquets

        parquet_files = [
            f
            for f in os.listdir(self.data_folder_full_path)
            if f.endswith(".parquet") and f.startswith("episode_")
        ]
        parquet_files.sort()

        index_in_second_dataset = 0
        for parquet_file in parquet_files:
            # Get the index of the parquet file
            parquet_index = int(parquet_file.split("_")[-1].split(".")[0])
            # Rename the parquet file
            new_parquet_file = f"episode_{parquet_index:06d}.parquet"
            # Move the parquet file to the new dataset
            if parquet_index < first_dataset_number_of_episodes:
                shutil.copy(
                    os.path.join(path_to_data, parquet_file),
                    os.path.join(first_dataset_data_path, new_parquet_file),
                )
            else:
                # Rename the parquet file
                new_parquet_file = f"episode_{parquet_index - first_dataset_number_of_episodes:06d}.parquet"
                shutil.copy(
                    os.path.join(path_to_data, parquet_file),
                    os.path.join(second_dataset_data_path, new_parquet_file),
                )
                # Load parquet file
                df = pd.read_parquet(
                    os.path.join(second_dataset_data_path, new_parquet_file),
                )
                # Update the episode index in the parquet file
                df["episode_index"] = (
                    df["episode_index"] - first_dataset_number_of_episodes
                )
                # Update the index in the parquet file
                df["index"] = np.arange(len(df)) + index_in_second_dataset
                # Update the task index in the parquet file
                df["task_index"] = df["task_index"].replace(
                    old_task_mapping_to_new,
                )
                index_in_second_dataset += len(df)
                # Save the parquet file
                df.to_parquet(
                    os.path.join(second_dataset_data_path, new_parquet_file),
                )

        #### info.json
        # We create the info files last, because we need info from the other files
        logger.debug("Creating info.json")

        initial_info = InfoModel.from_json(
            meta_folder_path=self.meta_folder_full_path,
            format="lerobot_v2.1",
        )
        number_of_cameras = initial_info.total_videos // initial_info.total_episodes

        first_info = InfoModel.from_json(
            meta_folder_path=self.meta_folder_full_path,
            format="lerobot_v2.1",
        )
        first_info.total_episodes = first_dataset_number_of_episodes
        first_info.total_frames = initial_info.total_frames - index_in_second_dataset
        first_info.total_tasks = first_dataset_number_of_tasks
        first_info.splits = {
            "train": f"0:{first_dataset_number_of_episodes}",
        }
        first_info.total_videos = first_dataset_number_of_episodes * number_of_cameras

        second_info = InfoModel.from_json(
            meta_folder_path=self.meta_folder_full_path,
            format="lerobot_v2.1",
        )
        second_info.total_episodes = second_dataset_number_of_episodes
        second_info.total_frames = index_in_second_dataset
        second_info.total_tasks = second_dataset_number_of_tasks
        second_info.splits = {
            "train": f"{0}:{second_dataset_number_of_episodes}",
        }
        second_info.total_videos = second_dataset_number_of_episodes * number_of_cameras
        first_info.save(
            meta_folder_path=first_meta_folder_path,
        )
        second_info.save(
            meta_folder_path=second_meta_folder_path,
        )

        #### Create README.md files
        logger.debug("Creating README.md files")

        first_readme_path = os.path.join(first_dataset_path, "README.md")
        if not os.path.exists(first_readme_path):
            with open(
                first_readme_path,
                "w",
                encoding=DEFAULT_FILE_ENCODING,
            ) as readme_file:
                readme_file.write(self.generate_read_me_string(first_split_name))
        second_readme_path = os.path.join(second_split_name_path, "README.md")
        if not os.path.exists(second_readme_path):
            with open(
                second_readme_path,
                "w",
                encoding=DEFAULT_FILE_ENCODING,
            ) as readme_file:
                readme_file.write(self.generate_read_me_string(second_split_name))

        logger.info(
            f"Dataset {self.dataset_name} split into {first_split_name} and {second_split_name} successfully"
        )

    def delete_video_keys(self, video_keys_to_delete: List[str]) -> None:
        """
        Delete the video keys from the dataset.
        Will update the info.json file and delete the videos from the data folder.

        video_keys_to_delete are of the form "observation.images.{video_key}"
        """
        # Step 1: update the info.json file
        info = InfoModel.from_json(
            meta_folder_path=self.meta_folder_full_path,
            format="lerobot_v2.1",
        )
        # This method save also the info.json file
        info.update_for_video_removal(video_keys_to_delete, self.meta_folder_full_path)

        # Step 2: delete the videos from the data folder
        for video_key in video_keys_to_delete:
            video_folder = os.path.join(self.videos_folder_full_path, video_key)
            if os.path.exists(video_folder):
                shutil.rmtree(video_folder)

        # Step 3: update the stats.jsonl file
        stats = StatsModel.from_json(self.meta_folder_full_path)
        stats.update_for_video_key_removal(
            video_keys_to_delete, self.meta_folder_full_path
        )

    def shuffle_dataset(self) -> None:
        """
        Shuffle the episodes in the dataset inplace.
        Expects a dataset in v2.1 format.
        This will pick a random shuffle of the episodes and apply it to the videos, data and meta files.
        """
        # if self.format_version != "lerobot_v2.1":
        #     raise ValueError(
        #         f"Dataset {self.dataset_name} is not in v2.1 format, cannot shuffle"
        #     )
        # TODO: add check on info.json

        # Find the number of episodes in the dataset
        logger.info("Shuffling the dataset episodes")

        # Get the number of episodes from the info.json file
        info = InfoModel.from_json(
            meta_folder_path=self.meta_folder_full_path,
            format="lerobot_v2.1",
        )

        episodes_model = EpisodesModel.from_jsonl(
            meta_folder_path=self.meta_folder_full_path,
            format="lerobot_v2.1",
        )

        number_of_episodes = info.total_episodes
        shuffle = np.random.permutation(number_of_episodes)
        # Generate a mapping of type Dict[int, int] that maps the old episode index to the new episode index
        # This will be used to reindex the episodes.jsonl file
        old_index_to_new_index = {k: int(v) for k, v in enumerate(shuffle)}

        # Reindex the data folder
        old_index_to_new_index = self.reindex_episodes(
            folder_path=self.data_folder_full_path,
        )
        # Reindex the episode videos
        for camera_folder_full_path in self.get_camera_folders_full_paths():
            self.reindex_episodes(
                folder_path=camera_folder_full_path,
                old_index_to_new_index=old_index_to_new_index,  # type: ignore
            )

        episodes_model.update_for_episode_removal(
            -1,
            old_index_to_new_index=old_index_to_new_index,
        )
        episodes_model.save(
            meta_folder_path=self.meta_folder_full_path, save_mode="overwrite"
        )
        ### Meta files ###

        #### TASKS
        # No need to shuffle, just copy

        #### INFO
        # No need to shuffle

        #### EPISODES
        logger.debug("Shuffling episodes.jsonl file")
        episodes_model = EpisodesModel.from_jsonl(
            meta_folder_path=self.meta_folder_full_path,
            format="lerobot_v2.1",
        )
        episodes_model.shuffle(
            permutation=shuffle,
        )
        episodes_model.save(
            meta_folder_path=self.meta_folder_full_path,
            save_mode="overwrite",
        )

        #### EPISODES STATS
        logger.debug("Shuffling episodes_stats.jsonl file")
        episodes_stats_model = EpisodesStatsModel.from_jsonl(
            meta_folder_path=self.meta_folder_full_path,
        )
        episodes_stats_model.shuffle(
            permutation=shuffle,
        )
        episodes_stats_model.save(
            meta_folder_path=self.meta_folder_full_path,
        )

        logger.info(f"Dataset shuffled successfully at {self.folder_full_path}")

    def reindex_episodes(
        self,
        folder_path: str,
        nb_steps_deleted_episode: int = 0,
        old_index_to_new_index: Optional[Dict[int, int]] = None,
    ) -> Dict[int, int]:
        """
        Reindex the episode after removing one.
        This is used for videos or for parquet file

        Parameters:
        -----------
        folder_path: str
            The path to the folder where the episodes data or videos are stored. May be users/Downloads/dataset_name/data/chunk-000/
            or  users/Downloads/dataset_name/videos/chunk-000/observation.main_image.right
        nb_steps_deleted_episode: int
            Unused
        old_index_to_new_index: Optional[Dict[int, int]]
            A dictionary mapping old indices to new indices. If None, the function will create a new mapping.

        Returns:
        --------
        Dict[int, int]
            A dictionary mapping old indices to new indices.

        Example:
        --------
        episodes in data are [episode_000000.parquet, episode_000001.parquet, episode_000003.parquet] after we removed episode_000002.parquet
        the result will be [episode_000000.parquet, episode_000001.parquet, episode_000002.parquet]
        """

        # Create a mapping of old index to new index
        if old_index_to_new_index is None:
            old_index_to_new_index = {}
            current_new_index_max = 0

            for filename in sorted(os.listdir(folder_path)):
                if filename.startswith("episode_"):
                    # Check the episode files and extract the index
                    # Also extract the file extension
                    file_extension = filename.split(".")[-1]
                    old_index = int(filename.split("_")[-1].split(".")[0])
                    old_index_to_new_index[old_index] = current_new_index_max
                    current_new_index_max += 1

            if len(old_index_to_new_index.keys()) > 0:
                current_new_index_max = max(old_index_to_new_index.values()) + 1
            else:
                current_new_index_max = 0
        else:
            current_new_index_max = 0

        # Reindex the files in the folder
        total_nb_steps = 0
        for filename in sorted(os.listdir(folder_path)):
            if filename.startswith("episode_"):
                file_extension = filename.split(".")[-1]

                old_index = int(filename.split("_")[-1].split(".")[0])
                if old_index in old_index_to_new_index.keys():
                    new_index = old_index_to_new_index[old_index]
                else:
                    # If the file is not in the mapping, we need to create a new index
                    new_index = current_new_index_max
                    current_new_index_max += 1

                new_filename = f"episode_{new_index:06d}.{file_extension}"
                os.rename(
                    os.path.join(folder_path, filename),
                    os.path.join(folder_path, new_filename),
                )

                # Update the episode index inside the parquet file
                if file_extension == "parquet":
                    # Removed the assertion to use in dataset shuffling
                    # It's now ok to have 0 steps deleted

                    # Read the parquet file
                    df = pd.read_parquet(os.path.join(folder_path, new_filename))
                    # Use the mapping to update the episode index
                    df["episode_index"] = df["episode_index"].replace(
                        old_index_to_new_index
                    )
                    # Replace the global index (total number of steps in the dataset)
                    # First, make it from zero to the total number of rows
                    df["index"] = np.arange(len(df))
                    # Then, add the total number of steps in the dataset to the index
                    df["index"] = df["index"] + total_nb_steps
                    # Update the total number of steps
                    total_nb_steps += len(df)
                    # Save the updated parquet file
                    df.to_parquet(os.path.join(folder_path, new_filename))

                if file_extension == "json":
                    # Update the episode index inside the json file with pandas
                    df = pd.read_json(os.path.join(folder_path, new_filename))
                    df["episode_index"] = df["episode_index"].replace(
                        old_index_to_new_index
                    )
                    df.to_json(os.path.join(folder_path, new_filename))

        return old_index_to_new_index

    def get_episode_data_path(self, episode_id: int) -> str:
        """Get the full path to the data with episode id"""
        return os.path.join(
            self.folder_full_path,
            "data",
            "chunk-000",
            f"episode_{episode_id:06d}.parquet",
        )

    @property
    def meta_folder_full_path(self) -> str:
        """Get the folder path of the dataset"""
        return str(self.folder_full_path / "meta")

    @property
    def data_folder_full_path(self) -> str:
        """Get the full path to the data folder"""
        return str(self.folder_full_path / "data" / "chunk-000")

    @property
    def videos_folder_full_path(self) -> str:
        """Get the full path to the videos folder"""
        return str(self.folder_full_path / "videos" / "chunk-000")

    def get_camera_folders_full_paths(self) -> List[str]:
        """
        Return the full path to the camera folders.
        This contains episode_000000.mp4, episode_000001.mp4, etc.
        """
        return [
            os.path.join(self.videos_folder_full_path, camera_name)
            for camera_name in os.listdir(self.videos_folder_full_path)
        ]

    def get_camera_folders_repo_paths(self) -> List[str]:
        """
        Return the path to the camera folder in the repository
        """
        return [
            f"videos/chunk-000/{camera_name}"
            for camera_name in os.listdir(self.videos_folder_full_path)
        ]


class LeRobotEpisode(BaseEpisode):
    # Direct attributes, not in metadata for Pydantic validation and type hinting
    dataset_manager: LeRobotDataset  # Link to the dataset it belongs to
    freq: int  # Recording frequency (Hz)
    codec: VideoCodecs  # For saving videos
    target_size: tuple[int, int]  # For video creation (width, height)
    is_cartesian: bool = False  # Whether to save cartesian coordinates
    add_metadata: Optional[Dict[str, list]] = None  # Extra metadata to save

    # Paths are derived from the dataset_manager and episode_index (from metadata)
    @property
    def _parquet_path(self) -> Path:
        # episode_index comes from self.metadata
        return (
            Path(self.dataset_manager.data_folder_full_path)
            / f"episode_{self.episode_index:06d}.parquet"
        )

    @property
    def episodes_path(self) -> Path:
        """
        Return the file path of the episode
        """
        path = self.dataset_path / "data" / "chunk-000"
        os.makedirs(path, exist_ok=True)
        return path

    def _get_video_path(self, camera_key: str) -> Path:
        # episode_index comes from self.metadata
        path = Path(self.dataset_manager.videos_folder_full_path) / camera_key
        os.makedirs(path, exist_ok=True)  # Ensure camera-specific subfolder exists
        return path / f"episode_{self.episode_index:06d}.mp4"

    @property
    def dataset_path(self) -> Path:
        """
        Return the file path of the episode
        """
        format = self.metadata.get("format")
        dataset_name = self.metadata.get("dataset_name")
        if not format:
            raise ValueError("Episode metadata.format not set")
        if not dataset_name:
            raise ValueError("Episode metadata.dataset_name not set")

        path = get_home_app_path() / "recordings" / format / dataset_name
        os.makedirs(path, exist_ok=True)

        return path

    @property
    def _cameras_folder_path(self) -> Path:
        """
        Return the cameras folder path
        """
        return self.dataset_path / "videos" / "chunk-000"

    @classmethod
    async def start_new(  # type: ignore[override]
        cls,
        dataset_manager: LeRobotDataset,  # Pass the fully initialized dataset manager
        robots: List[BaseRobot],
        codec: VideoCodecs,
        freq: int,
        target_size: tuple[int, int],  # width, height
        instruction: Optional[str],
        all_camera_key_names: List[str],
<<<<<<< HEAD
        add_metadata: Optional[Dict[str, list]] = None,
        save_cartesian: Optional[bool] = False,
        **kwargs,
=======
        **kwargs: Dict[str, Any],
>>>>>>> 4e3fc342
    ) -> "LeRobotEpisode":
        # Ensure meta models are loaded/initialized in the dataset manager
        dataset_manager.load_meta_models(
            robots=robots,
            codec=codec,
            target_size=target_size,  # Used by InfoModel if creating new
            fps=freq,
            all_camera_key_names=all_camera_key_names,
            add_metadata=add_metadata,
            save_cartesian=save_cartesian,
        )

        # These must not be None after the above call
        assert dataset_manager.info_model is not None
        assert dataset_manager.episodes_model is not None
        assert dataset_manager.tasks_model is not None
        if dataset_manager.format_version == "lerobot_v2.1":
            assert dataset_manager.episodes_stats_model is not None
        elif dataset_manager.format_version == "lerobot_v2":
            assert dataset_manager.stats_model is not None

        episode_idx = (
            dataset_manager.get_next_episode_index()
        )  # e.g., if 0 episodes, next is 0

        task_idx = len(dataset_manager.tasks_model.tasks)  # Default: new task
        if instruction:  # If an instruction is provided, try to find its index
            for task_feature in dataset_manager.tasks_model.tasks:
                if task_feature.task == instruction:
                    task_idx = task_feature.task_index
                    break
            # If not found, it will be added as a new task when tasks_model.update() is called

        start_timestamp = time.time()
        episode_metadata = {
            "episode_index": episode_idx,
            "created_at": start_timestamp,
            "robot_type": ", ".join(r.name for r in robots),
            "format": dataset_manager.format_version,
            "dataset_name": dataset_manager.dataset_name,
            "instruction": instruction,  # Store the actual instruction string
            "task_index": task_idx,  # Store the determined or default task index
            "freq": freq,  # Store freq for reference, e.g. in play method
        }
        logger.info(
            f"Starting new LeRobotEpisode, index: {episode_idx}, task: '{instruction}' (idx: {task_idx}) for dataset '{dataset_manager.dataset_name}'."
        )

        episode = cls(
            steps=[],
            metadata=episode_metadata,
            dataset_manager=dataset_manager,
            freq=freq,
            codec=codec,
            target_size=target_size,
            is_cartesian=save_cartesian if save_cartesian else False,
            add_metadata=add_metadata,
        )
        return episode

    async def append_step(self, step: Step, **kwargs: Dict[str, Any]) -> None:
        self.add_step(step)  # Appends to self.steps, manages is_first/is_last flags

        current_step_in_episode_index = (
            len(self.steps) - 1
        )  # 0-indexed count of steps in this episode

        # Update live meta models stored in the dataset_manager
        if self.dataset_manager.format_version == "lerobot_v2.1":
            assert self.dataset_manager.episodes_stats_model is not None
            self.dataset_manager.episodes_stats_model.update(
                step=step,
                episode_index=self.episode_index,  # from self.metadata
                current_step_index=current_step_in_episode_index,
            )
        elif self.dataset_manager.format_version == "lerobot_v2":
            assert self.dataset_manager.stats_model is not None
            self.dataset_manager.stats_model.update(
                step=step,
                episode_index=self.episode_index,
                current_step_index=current_step_in_episode_index,
            )

        assert self.dataset_manager.episodes_model is not None
        self.dataset_manager.episodes_model.update(
            step=step, episode_index=self.episode_index
        )

        assert self.dataset_manager.tasks_model is not None
        # tasks_model.update will add the instruction as a new task if it's not already present
        self.dataset_manager.tasks_model.update(step=step)

    def _convert_to_le_robot_episode_model(self) -> "LeRobotEpisodeModel":
        """Converts internal steps to the LeRobotEpisodeModel for Parquet saving."""
        assert self.dataset_manager.info_model is not None
        # global_frame_offset is the total number of frames in the dataset *before* this episode's frames.
        global_frame_offset = self.dataset_manager.info_model.total_frames

        episode_data_dict: Dict[str, List] = {
            "action": [],
            "observation.state": [],
            "timestamp": [],
            "task_index": [],
            "episode_index": [],
            "frame_index": [],
            "index": [],
        }
        if self.is_cartesian:
            episode_data_dict["action_cartesian"] = []
            episode_data_dict["observation_cartesian_state"] = []
        if self.add_metadata:
            for key in self.add_metadata.keys():
                episode_data_dict[key] = []

        # We rewrite the timestamps based on the frequency to validate LeRobot tests
        timestamps_for_episode = (np.arange(len(self.steps)) / self.freq).tolist()

        episode_data_dict["timestamp"] = timestamps_for_episode

        for local_frame_idx, step_item in enumerate(self.steps):
            episode_data_dict["episode_index"].append(
                self.episode_index
            )  # from self.metadata
            episode_data_dict["frame_index"].append(
                local_frame_idx
            )  # 0 to N-1 for this episode
            # LeRobot's "observation.state" is our "joints_position"
            episode_data_dict["observation.state"].append(
                step_item.observation.joints_position.astype(np.float32)
            )
            # "index" is the global frame index across the entire dataset
            episode_data_dict["index"].append(local_frame_idx + global_frame_offset)
            episode_data_dict["task_index"].append(self.metadata["task_index"])
            # If cartesian, add those fields too
            if self.is_cartesian:
                episode_data_dict["observation_cartesian_state"].append(
                    step_item.observation.state.astype(np.float32)
                )
                if step_item.action_cartesian is not None:
                    episode_data_dict["action_cartesian"].append(
                        step_item.action_cartesian.astype(np.float32)
                    )

            # Additional metadata fields, if any
            if self.add_metadata:
                for key, values_list in self.add_metadata.items():
                    episode_data_dict[key].append(values_list)

            if (
                step_item.action is None
            ):  # Should have been set by update_previous_step, except for the very last step
                if (
                    local_frame_idx == len(self.steps) - 1
                ):  # Last step, action can be a placeholder (e.g., repeat joints_position)
                    logger.debug(
                        f"Last step (idx {local_frame_idx}) of episode {self.episode_index} has no action; using its own joints_position."
                    )
                    episode_data_dict["action"].append(
                        step_item.observation.joints_position.astype(
                            np.float32
                        ).tolist()
                    )
                else:  # Should not happen for intermediate steps
                    raise ValueError(
                        f"Step {local_frame_idx} in episode {self.episode_index} has no action set before saving."
                    )
            else:
                episode_data_dict["action"].append(
                    step_item.action.astype(np.float32).tolist()
                )

        # Basic validation for main camera frames (if any)
        main_cam_frames = self.get_episode_frames_main_camera()
        if main_cam_frames:
            first_frame_shape = main_cam_frames[0].shape
            if not all(
                f.shape == first_frame_shape and f.ndim == 3 for f in main_cam_frames
            ):
                logger.warning(
                    "Main camera frames have inconsistent shapes or dimensions."
                )
                # This could be an error depending on strictness:
                # raise ValueError("All main_image frames must have the same dimensions and be 3-channel RGB images.")

        return LeRobotEpisodeModel(**episode_data_dict)

    async def save(self, **kwargs: Dict[str, Any]) -> None:
        if not self.steps:
            logger.warning(
                f"LeRobotEpisode {self.episode_index} has no steps. Skipping save."
            )
            return

        logger.info(
            f"Saving LeRobotEpisode {self.episode_index} for dataset '{self.dataset_manager.dataset_name}'..."
        )
        assert (
            self.dataset_manager.info_model is not None
        )  # Should have been initialized

        # Sanity check: make sure the actions and observations don't have any null or nan values
        for step in self.steps:
            if step.action is None or np.isnan(step.action).any():
                # Attempt to repair the action by using the observation's joints_position
                if (
                    step.observation.joints_position is not None
                    and not np.isnan(step.observation.joints_position).any()
                ):
                    logger.warning(
                        f"Action in episode {self.episode_index} is None or NaN, automatically filling in the value."
                    )
                    step.action = step.observation.joints_position
                else:
                    raise ValueError(
                        f"Step action in episode {self.episode_index} is None or NaN"
                    )
            if (
                step.observation.joints_position is None
                or np.isnan(step.observation.joints_position).any()
            ):
                # Attempt to repair the observation by using the action
                if step.action is not None and not np.isnan(step.action).any():
                    logger.warning(
                        f"Observation in episode {self.episode_index} is None or NaN, automatically filling in the value."
                    )
                    step.observation.joints_position = step.action
                else:
                    raise ValueError(
                        f"Step observation in episode {self.episode_index} is None or NaN"
                    )

        # 1. Save Parquet data for the episode
        lerobot_parquet_model = self._convert_to_le_robot_episode_model()
        lerobot_parquet_model.to_parquet(str(self._parquet_path))
        logger.debug(
            f"Episode data for {self.episode_index} saved to {self._parquet_path}"
        )

        # 2. Save Videos for the episode
        main_camera_frames = self.get_episode_frames_main_camera()
        secondary_camera_frames_by_cam = (
            self.get_episode_frames_secondary_cameras()
        )  # List of frame lists

        # Iterate through camera configurations in InfoModel to ensure all expected videos are handled
        for i, (cam_key_in_info, video_feature_details) in enumerate(
            self.dataset_manager.info_model.features.observation_images.items()
        ):
            frames_for_this_video: Optional[List[np.ndarray]] = None

            if cam_key_in_info == "observation.images.main":
                frames_for_this_video = main_camera_frames
            else:  # Secondary camera
                # Try to match cam_key_in_info with available secondary_camera_frames_by_cam
                # This assumes secondary_camera_frames_by_cam is ordered as per info_model's secondary keys.
                # A more robust match would use actual keys if secondary_images in Observation were a dict.
                # For now, simple positional matching after main.
                secondary_cam_idx = (
                    i - 1
                )  # If i=0 is main, i=1 is first secondary (idx 0 in list)
                if 0 <= secondary_cam_idx < len(secondary_camera_frames_by_cam):
                    frames_for_this_video = secondary_camera_frames_by_cam[
                        secondary_cam_idx
                    ]

            if frames_for_this_video and len(frames_for_this_video) > 0:
                video_file_path = self._get_video_path(camera_key=cam_key_in_info)
                # target_size for create_video_file is (width, height)
                # video_feature_details.shape is [height, width, channels]
                video_target_size = (
                    video_feature_details.shape[1],
                    video_feature_details.shape[0],
                )

                saved_path = create_video_file(
                    frames=np.array(
                        frames_for_this_video
                    ),  # create_video_file expects np.array of frames
                    output_path=str(video_file_path),
                    target_size=video_target_size,  # Ensure this is (width, height)
                    fps=video_feature_details.info.video_fps,
                    codec=video_feature_details.info.video_codec,
                )
                if (isinstance(saved_path, str) and os.path.exists(saved_path)) or (
                    isinstance(saved_path, tuple)
                    and all(os.path.exists(p) for p in saved_path)
                ):  # Stereo case
                    logger.debug(
                        f"Video for {cam_key_in_info} (episode {self.episode_index}) saved to {video_file_path}"
                    )
                else:
                    logger.error(
                        f"Failed to save video for {cam_key_in_info} (episode {self.episode_index}) to {video_file_path}"
                    )
            else:
                logger.warning(
                    f"No frames found for camera {cam_key_in_info} in episode {self.episode_index}. Skipping video saving."
                )

        # 3. Update Dataset-level InfoModel (after this episode is fully processed)
        self.dataset_manager.info_model.total_frames += len(self.steps)
        # total_episodes should be the count of saved episodes. If this is episode N, total_episodes becomes N+1.
        # This assumes episodes are saved sequentially and episode_index is 0-based.
        self.dataset_manager.info_model.total_episodes = self.episode_index + 1
        self.dataset_manager.info_model.total_videos += len(
            self.dataset_manager.info_model.features.observation_images
        )
        self.dataset_manager.info_model.splits = {
            "train": f"0:{self.dataset_manager.info_model.total_episodes}"
        }  # Update split range

        # Ensure total_tasks in info_model is up-to-date
        # self.metadata['task_index'] was set during start_new
        if self.metadata["task_index"] >= self.dataset_manager.info_model.total_tasks:
            self.dataset_manager.info_model.total_tasks = (
                self.metadata["task_index"] + 1
            )

        # 4. Save all (potentially updated) meta models from the dataset manager
        self.dataset_manager.save_all_meta_models()
        logger.success(
            f"LeRobotEpisode {self.episode_index} and all dataset meta files saved for '{self.dataset_manager.dataset_name}'."
        )

    @classmethod
    def from_parquet(
        cls,
        episode_data_path: str,
        format: Literal["lerobot_v2", "lerobot_v2.1"],
        dataset_path: Optional[str] = None,
    ) -> "LeRobotEpisode":
        """
        Load an episode data file. We only extract the information from the parquet data file.
        TODO(adle): Add more information in the Episode when loading from parquet data file from metafiles and videos
        """
        logger.debug(f"Loading episode from {episode_data_path} with format {format}")
        # Check that the file exists
        if not os.path.exists(episode_data_path):
            raise FileNotFoundError(f"Episode file {episode_data_path} not found.")

        episode_df = pd.read_parquet(episode_data_path)
        # Try to load the tasks.jsonl
        dataset_path = str(Path(episode_data_path).parent.parent.parent)

        tasks_path = os.path.join(dataset_path, "meta", "tasks.jsonl")
        if os.path.exists(tasks_path):
            # Load the tasks.jsonl file
            tasks_df = pd.read_json(tasks_path, lines=True)
            # Get the task index from the task index column
            episode_df["task_index"] = tasks_df["task_index"].iloc[0]
            # Merge the task index with the episode_df
            episode_df = pd.merge(
                episode_df,
                tasks_df[["task_index", "task"]],
                on="task_index",
                how="left",
            )

        # Rename the columns to match the expected names in the instance
        episode_df.rename(
            columns={
                "observation.state": "joints_position",
                "task": "language_instruction",
            },
            inplace=True,
        )
        # agregate the columns in joints_position, timestamp, main_image, state to a column observation.
        cols = ["joints_position", "timestamp"]
        if "language_instruction" in episode_df.columns:
            cols.append("language_instruction")
        # Create a new column "observation" that is a dict of the selected columns for each row
        episode_df["observation"] = episode_df[cols].to_dict(orient="records")

        # Add metadata to the episode
        # the path is like this : dataset_name/data/chunk-000/episode_xxxxxx.parquet
        # get the path : dataset_name
        if dataset_path is None:
            normalized = os.path.normpath(episode_data_path)
            parts = normalized.split(os.sep)
            if len(parts) >= 4:
                dataset_path = parts[-4]
            else:
                logger.warning(
                    f"Episode {episode_data_path} does not contain the dataset name in the path. Path should be: dataset_name/data/chunk-000/episode_xxxxxx.parquet"
                    + "Using parent folder name as dataset name."
                )
                dataset_path = os.path.basename(os.path.dirname(episode_data_path))

        # Load the dataset
        dataset = LeRobotDataset(path=dataset_path, enforce_path=False)
        if dataset.info_model:
            freq = dataset.info_model.fps
            codec = list(dataset.info_model.features.observation_images.values())[
                0
            ].info.video_codec
            target_size = list(dataset.info_model.features.observation_images.values())[
                0
            ].shape
        else:
            freq = 30
            codec = "avc1"
            target_size = [320, 240]

        metadata = {
            "dataset_name": dataset_path,
            "format": format,
            "index": episode_df["episode_index"].iloc[0],
            "episode_index": episode_df["episode_index"].iloc[0],
        }

        episode_model = cls(
            dataset_manager=dataset,
            steps=cast(List[Step], episode_df.to_dict(orient="records")),
            metadata=metadata,
            freq=freq,
            codec=codec,
            target_size=(target_size[0], target_size[1]),
        )
        return episode_model

    def parquet(self) -> pd.DataFrame:
        """
        Load the .parquet file of the episode. Only works for LeRobot format.
        """
        return pd.read_parquet(self._parquet_path)

    def delete(self, update_hub: bool = True, repo_id: Optional[str] = None) -> None:
        """
        Remove files related to the episode. Note: this doesn't update the meta files from the dataset.
        Call Dataset.delete_episode to update the meta files.

        If update_hub is True, the files will be removed from the Hugging Face repository.
        There is no verification that the files are actually in the repository or that the repository exists.
        You need to do that beforehand.
        """

        # Delete the parquet file
        try:
            logger.debug(f"Deleting parquet file {self._parquet_path}")
            os.remove(self._parquet_path)
        except FileNotFoundError:
            logger.warning(
                f"Parquet file {self._parquet_path} not found. Skipping deletion."
            )

        logger.debug(f"Episode deletion repo_id: {repo_id}, update_hub: {update_hub}")
        if update_hub and repo_id is not None:
            # In the huggingface dataset, we need to pass the relative path.
            relative_episode_path = (
                f"data/chunk-000/episode_{self.episode_index:06d}.parquet"
            )
            logger.debug(
                f"Deleting parquet file {relative_episode_path} from Hugging Face repo {repo_id}"
            )
            delete_file(
                repo_id=repo_id,
                path_in_repo=relative_episode_path,
                repo_type="dataset",
            )

        # Remove the video files from the HF repository
        if os.path.exists(self._cameras_folder_path):
            all_camera_folders = os.listdir(self._cameras_folder_path)
            for camera_key in all_camera_folders:
                if "image" not in camera_key:
                    continue
                try:
                    video_path = self._get_video_path(camera_key)
                    logger.debug(f"Deleting video file {video_path}")
                    os.remove(video_path)
                except FileNotFoundError:
                    logger.warning(
                        f"Video file {self._get_video_path(camera_key)} not found. Skipping deletion."
                    )
                if update_hub and repo_id is not None:
                    path_in_repo = f"videos/chunk-000/{camera_key}/episode_{self.episode_index:06d}.mp4"
                    logger.debug(
                        f"Deleting video file {path_in_repo} from Hugging Face repo {repo_id}"
                    )
                    delete_file(
                        repo_id=repo_id, path_in_repo=path_in_repo, repo_type="dataset"
                    )
        else:
            logger.warning(
                f"Cameras folder {self._cameras_folder_path} does not exist. Skipping video deletion."
            )


class LeRobotEpisodeModel(BaseModel):
    model_config = ConfigDict(extra="allow")

    action: List[List[float]]
    observation_state: List[List[float]] = Field(
        validation_alias=AliasChoices("observation.state", "observation_state")
    )
    timestamp: List[float]
    task_index: List[int]
    episode_index: List[int]
    frame_index: List[int]
    index: List[int]

    @model_validator(mode="before")
    def validate_lengths(cls, values: Dict[str, Any]) -> Dict[str, Any]:
        fields_to_check = [
            "action",
            "observation_state",
            "timestamp",
            "task_index",
            "episode_index",
            "frame_index",
            "index",
        ]
        # Adjust for alias, Pydantic v2 uses the defined field name 'observation_state' internally
        # For validation, ensure the actual data key (could be 'observation.state') is handled by AliasChoices
        # and here we check the Pydantic model field name.

        lengths = []
        for field_name in fields_to_check:
            # Pydantic v2's AliasChoices handles mapping from 'observation.state' to 'observation_state' on input.
            # So 'values' dict here will have 'observation_state' as key if alias was used.
            val = values.get(field_name)
            if (
                val is None and field_name == "observation_state"
            ):  # Try the alias if not found
                val = values.get("observation.state")

            if val is not None:
                lengths.append(len(val))
            else:  # Field is missing, which might be an issue depending on requirements
                # For now, let's assume all these fields are mandatory for a valid parquet row
                raise ValueError(
                    f"Missing data for field '{field_name}' in LeRobotEpisodeModel."
                )

        if len(set(lengths)) > 1:
            raise ValueError(
                f"All items in LeRobotEpisodeModel must have the same length. Got lengths: {lengths}"
            )
        return values

    def to_parquet(self, filename: str) -> None:
        """
        Save the episode to a Parquet file
        """
        df = pd.DataFrame(self.model_dump(mode="python"))
        df.rename(columns={"observation_state": "observation.state"}, inplace=True)
        df.to_parquet(filename, index=False)


class TasksFeatures(BaseModel):
    """
    Features of the lines in tasks.jsonl.
    """

    task_index: int
    task: str = "None"


class TasksModel(BaseModel):
    """
    Data model util to create meta/tasks.jsonl file.
    """

    tasks: List[TasksFeatures]
    _initial_nb_total_tasks: int = 0

    @classmethod
    def from_jsonl(cls, meta_folder_path: str) -> "TasksModel":
        """
        Read the tasks.jsonl file in the meta folder path.
        """
        if not os.path.exists(f"{meta_folder_path}/tasks.jsonl"):
            return cls(tasks=[])

        with open(
            f"{meta_folder_path}/tasks.jsonl", "r", encoding=DEFAULT_FILE_ENCODING
        ) as f:
            tasks = []
            for line in f:
                tasks.append(TasksFeatures(**json.loads(line)))

        tasks_model = cls(tasks=tasks)
        # Do it after model init, otherwise pydantic ignores the value of _original_nb_total_tasks
        tasks_model._initial_nb_total_tasks = len(tasks)
        return tasks_model

    @classmethod
    def from_li_tasks(cls, li_tasks: List[str]) -> "TasksModel":
        """Create a TasksModel from a list of tasks."""
        # Ensure that the tasks are unique
        li_tasks = list(set(li_tasks))
        tasks = [
            TasksFeatures(task_index=i, task=task) for i, task in enumerate(li_tasks)
        ]
        return cls(tasks=tasks, _initial_nb_total_tasks=len(tasks))

    def to_jsonl(
        self,
        meta_folder_path: str,
        save_mode: Literal["append", "overwrite"] = "overwrite",
    ) -> None:
        """
        Write the tasks.jsonl file in the meta folder path.
        """

        if save_mode == "overwrite":
            with open(f"{meta_folder_path}/tasks.jsonl", "w") as f:
                for task in self.tasks:
                    f.write(task.model_dump_json() + "\n")
        elif save_mode == "append":
            with open(
                f"{meta_folder_path}/tasks.jsonl", "a", encoding=DEFAULT_FILE_ENCODING
            ) as f:
                # Only append the new tasks to the file
                for task in self.tasks[self._initial_nb_total_tasks :]:
                    f.write(task.model_dump_json() + "\n")

    def update(self, step: Step) -> None:
        """
        Updates the tasks with the given step.
        """
        # Add the task only if it is not in the tasks already
        if str(step.observation.language_instruction) not in [
            task.task for task in self.tasks
        ]:
            logger.info(
                f"Adding task: {step.observation.language_instruction} to {[task.task for task in self.tasks]}"
            )
            self.tasks.append(
                TasksFeatures(
                    task_index=len(self.tasks),
                    task=str(step.observation.language_instruction),
                )
            )

    def update_for_episode_removal(
        self, df_episode_to_delete: pd.DataFrame, data_folder_full_path: str
    ) -> None:
        """
        Update the tasks when removing an episode from the dataset.
        We count the number of occurences of task_index in the dataset.
        If the episode is the only one with this task_index, we remove it from the tasks.jsonl file.
        """
        if df_episode_to_delete.empty:
            return

        # For each file in the data folder get the task indexes (unique)
        task_indexes: List[int] = []
        for file in os.listdir(data_folder_full_path):
            if file.endswith(".parquet"):
                df = pd.read_parquet(f"{data_folder_full_path}/{file}")
                task_indexes.extend(df["task_index"].unique())

        for task_index in df_episode_to_delete["task_index"].unique():
            task_index = int(task_index)
            # delete the line in tasks.jsonl if and only if the task index in this episode is the only one in the dataset
            if task_indexes.count(task_index) == 1:
                self.tasks = [
                    task for task in self.tasks if task.task_index != task_index
                ]

    def save(self, meta_folder_path: str) -> None:
        """
        Save the episodes to the meta folder path.
        """
        self.to_jsonl(meta_folder_path)

    def merge_with(
        self, second_task_model: "TasksModel", meta_folder_to_save_to: str
    ) -> tuple[dict[int, int], int]:
        """
        Will merge the tasks.jsonl file with another one and save it to the new meta folder.
        Returns a task mapping of the old task index to the new one.
        """
        # Create a mapping of the old task index to the new one
        old_index_to_new_index: Dict[int, int] = {}

        for i, task_model in enumerate(second_task_model.tasks):
            # Check if the task is already in the first task model
            if task_model.task not in [t.task for t in self.tasks]:
                # If not, add it to the first task model
                old_index_to_new_index[task_model.task_index] = len(self.tasks)
                self.tasks.append(
                    TasksFeatures(task_index=len(self.tasks), task=task_model.task)
                )
            else:
                # If it is, update the mapping
                old_index_to_new_index[task_model.task_index] = [
                    t.task for t in self.tasks
                ].index(task_model.task)

        new_number_of_tasks = len(self.tasks)

        # Save the tasks.jsonl file
        self.to_jsonl(meta_folder_path=meta_folder_to_save_to, save_mode="overwrite")

        return old_index_to_new_index, new_number_of_tasks

    def split(
        self, split_ratio: float, initial_episodes_model: "EpisodesModel"
    ) -> Tuple["TasksModel", "TasksModel", int, int, dict[int, int]]:
        """
        Splits the tasks model into two parts.
        The first part contains the first split_ratio * len(tasks) tasks.
        The second part contains the rest of the tasks.
        """
        split_index = int(len(initial_episodes_model.episodes) * split_ratio)

        first_tasks = TasksModel(tasks=[])
        second_tasks = TasksModel(tasks=[])
        mapping_old_to_new_index: dict[int, int] = {}

        for episode in initial_episodes_model.episodes:
            if episode.episode_index < split_index:
                if episode.tasks[0] not in [
                    first_tasks.tasks[i].task for i in range(len(first_tasks.tasks))
                ]:
                    first_tasks.tasks.append(
                        TasksFeatures(
                            task_index=len(first_tasks.tasks), task=episode.tasks[0]
                        )
                    )
            else:
                if episode.tasks[0] not in [
                    second_tasks.tasks[i].task for i in range(len(second_tasks.tasks))
                ]:
                    second_tasks.tasks.append(
                        TasksFeatures(
                            task_index=len(second_tasks.tasks), task=episode.tasks[0]
                        )
                    )
                    # Find the previous task index in the initial tasks model
                    task_index = [
                        task.task_index
                        for task in self.tasks
                        if task.task == episode.tasks[0]
                    ]
                    if task_index:
                        mapping_old_to_new_index[task_index[0]] = len(
                            mapping_old_to_new_index
                        )
                    else:
                        raise ValueError(
                            f"Task {episode.tasks[0]} not found in the initial tasks model"
                        )

        # Count the number of different tasks in the first part
        nbr_tasks_first_part = len(first_tasks.tasks)
        nbr_tasks_second_part = len(second_tasks.tasks)

        return (
            first_tasks,
            second_tasks,
            nbr_tasks_first_part,
            nbr_tasks_second_part,
            mapping_old_to_new_index,
        )


class EpisodesFeatures(BaseModel):
    """
    Features for each line of the episodes.jsonl file.
    """

    episode_index: int = 0
    tasks: List[str] = []
    length: int = 0

    # Import tasks as a list of str if it is a str
    @field_validator("tasks", mode="before")
    def validate_tasks(cls, v: Union[str, List[str]]) -> List[str]:
        if isinstance(v, str):
            return [v]
        elif isinstance(v, list):
            return v
        else:
            raise ValueError("tasks must be a list of strings or a single string")


class EpisodesModel(BaseModel):
    """
    Follow the structure of the episodes.jsonl file.
    """

    episodes: List[EpisodesFeatures] = Field(default_factory=list)
    _episodes_features: Optional[Dict[int, EpisodesFeatures]] = None
    _original_nb_total_episodes: int = 0

    def update(self, step: Step, episode_index: int) -> None:
        """
        Updates the episodes with the given episode.
        episode_index is the index of the episode of the current step.
        """
        # If episode_index is not in the episodes, add it

        if self._episodes_features is None:
            self._episodes_features = {
                episode.episode_index: episode for episode in self.episodes
            }

        episode = self._episodes_features.get(episode_index)

        if episode is not None:
            # Increase the nb frames counter
            episode.length += 1
            # Add the language instruction if it's a new one
            if str(step.observation.language_instruction) not in episode.tasks:
                episode.tasks.append(str(step.observation.language_instruction))
        else:
            # Create a new episode
            new_episode = EpisodesFeatures(
                episode_index=episode_index,
                tasks=[str(step.observation.language_instruction)],
                length=1,
            )
            self.episodes.append(new_episode)
            self._episodes_features[episode_index] = new_episode

    def to_jsonl(
        self, meta_folder_path: str, save_mode: Literal["append", "overwrite"]
    ) -> None:
        """
        Write the episodes.jsonl file in the meta folder path.
        """
        if save_mode == "append":
            with open(f"{meta_folder_path}/episodes.jsonl", "a") as f:
                for episode in self.episodes[self._original_nb_total_episodes :]:
                    f.write(episode.model_dump_json() + "\n")
        elif save_mode == "overwrite":
            if self._episodes_features is None:
                self._episodes_features = {
                    episode.episode_index: episode for episode in self.episodes
                }

            with open(f"{meta_folder_path}/episodes.jsonl", "w") as f:
                for episode in self._episodes_features.values():
                    f.write(episode.model_dump_json() + "\n")
        else:
            raise ValueError("save_mode must be 'append' or 'overwrite'")

    @classmethod
    def from_jsonl(
        cls, meta_folder_path: str, format: Literal["lerobot_v2", "lerobot_v2.1"]
    ) -> "EpisodesModel":
        """
        Read the episodes.jsonl file in the meta folder path.
        """
        if not os.path.exists(f"{meta_folder_path}/episodes.jsonl"):
            return EpisodesModel()

        incorrect_episodes = False
        _episodes_features: dict[int, EpisodesFeatures] = {}

        with open(
            f"{meta_folder_path}/episodes.jsonl", "r", encoding=DEFAULT_FILE_ENCODING
        ) as f:
            last_index = 0
            for line in f:
                episodes_feature = EpisodesFeatures.model_validate_json(line)
                _episodes_features[episodes_feature.episode_index] = episodes_feature
                # If we skipped an index, check if the parquet file exists and if so recreate the episode
                if episodes_feature.episode_index != last_index + 1:
                    missing_indexes = [
                        i
                        for i in range(last_index + 1, episodes_feature.episode_index)
                        if i not in _episodes_features
                    ]
                    if missing_indexes:
                        incorrect_episodes = True
                        logger.warning(
                            f"Missing episodes in episodes.jsonl: {missing_indexes}."
                        )

        # Read all the .parquet files in the data folder to see if they are missing in the episodes.jsonl file
        dataset_path = os.path.dirname(meta_folder_path)
        data_folder_path = os.path.join(dataset_path, "data", "chunk-000")
        all_parquet_files = list(
            filter(
                lambda x: x.endswith(".parquet"),
                os.listdir(data_folder_path),
            )
        )
        all_parquet_files.sort()  # Sort to ensure episode order
        # Check if all parquet files are in the episodes.jsonl file
        for parquet_file in all_parquet_files:
            episode_index = int(parquet_file.split("_")[1].split(".")[0])
            if episode_index not in _episodes_features.keys():
                logger.info(
                    f"Found missing episode: {episode_index} {parquet_file} in episodes.jsonl."
                )
                incorrect_episodes = True

        # If there are inconsistencies, we need to recompute the episodes from the parquet files
        if incorrect_episodes:
            # Recompute the episodes from the parquet files
            logger.warning("Recomputing the episodes from the parquet files.")
            episodes_model = cls.recompute_from_parquets(
                dataset_path=Path(dataset_path), format=format
            )
            logger.info(
                f"Recomputed {len(episodes_model.episodes)} episodes from the parquet files. Replacing the episodes.jsonl file."
            )
            episodes_model.to_jsonl(
                meta_folder_path=meta_folder_path, save_mode="overwrite"
            )
            _episodes_features = {
                episode.episode_index: episode for episode in episodes_model.episodes
            }
        else:
            # Sort the _episodes_features by increasing episode_index
            _episodes_features = dict(
                sorted(_episodes_features.items(), key=lambda x: x[0])
            )
            episodes_model = EpisodesModel(
                episodes=list(_episodes_features.values()),
            )

        # Do it after model init, otherwise pydantic ignores the value of _original_nb_total_episodes
        episodes_model._original_nb_total_episodes = len(_episodes_features.keys())
        episodes_model._episodes_features = _episodes_features
        return episodes_model

    @classmethod
    def recompute_from_parquets(
        cls,
        dataset_path: Path,
        format: Literal["lerobot_v2", "lerobot_v2.1"] = "lerobot_v2.1",
    ) -> "EpisodesModel":
        """
        Recompute the episodes model from the parquet files in the data folder path.
        This is useful if the episodes.jsonl file is corrupted or missing.
        """
        data_folder_path = dataset_path / "data" / "chunk-000"
        episodes = []
        episode_index = 0
        for parquet_file in sorted(data_folder_path.glob("*.parquet")):
            episode = LeRobotEpisode.from_parquet(
                episode_data_path=str(parquet_file),
                format=format,
                dataset_path=str(dataset_path),
            )
            episodes.append(
                EpisodesFeatures(
                    episode_index=episode.episode_index,
                    tasks=[str(episode.steps[0].observation.language_instruction)],
                    length=len(episode.steps),
                )
            )
        # Create the EpisodesModel
        episodes_model = cls(episodes=episodes)
        # Set the _episodes_features dict
        episodes_model._episodes_features = {
            episode.episode_index: episode for episode in episodes_model.episodes
        }
        # Set the _original_nb_total_episodes
        episodes_model._original_nb_total_episodes = len(episodes_model.episodes)
        return episodes_model

    def save(
        self,
        meta_folder_path: str,
        save_mode: Literal["append", "overwrite"] = "overwrite",
    ) -> None:
        """
        Save the episodes to the meta folder path.
        """
        self.to_jsonl(meta_folder_path=meta_folder_path, save_mode=save_mode)

    def update_for_episode_removal(
        self, episode_to_delete_index: int, old_index_to_new_index: Dict[int, int]
    ) -> None:
        """
        Update the episodes model before removing an episode from the dataset.
        We just remove the line corresponding to the episode_index of the parquet file.
        """
        # Remove the episode from the list
        self.episodes = [
            episode
            for episode in self.episodes
            if episode.episode_index != episode_to_delete_index
        ]

        # Reindex the episodes
        if not old_index_to_new_index:
            # Reindex the episodes
            for episode in self.episodes:
                if episode.episode_index > episode_to_delete_index:
                    episode.episode_index -= 1

        else:
            # Use the old_index_to_new_index to update the episode index
            if len(old_index_to_new_index.keys()) > 0:
                current_max_index = max(old_index_to_new_index.keys()) + 1
            else:
                current_max_index = 0
            for episode in self.episodes:
                if episode.episode_index == episode_to_delete_index:
                    pass
                if episode.episode_index in old_index_to_new_index.keys():
                    # Update the episode index
                    episode.episode_index = old_index_to_new_index[
                        episode.episode_index
                    ]
                else:
                    # Update the episode index to the new one
                    episode.episode_index = current_max_index
                    current_max_index += 1
                    # Update mapping
                    old_index_to_new_index[episode.episode_index] = current_max_index

        # Recreate the _episodes_features dict
        self._episodes_features = {
            episode.episode_index: episode for episode in self.episodes
        }

    def merge_with(
        self, second_episodes_model: "EpisodesModel", meta_folder_to_save_to: str
    ) -> None:
        """
        Merge the episodes with another episodes model and save it to the new meta folder.
        """
        # Update the episode_index for the second episodes model
        for episode in second_episodes_model.episodes:
            episode.episode_index += len(self.episodes)

        # Merge the episodes
        self.episodes.extend(second_episodes_model.episodes)

        # Remove duplicates
        self.episodes = list(
            {episode.episode_index: episode for episode in self.episodes}.values()
        )
        self._episodes_features = {
            episode.episode_index: episode for episode in self.episodes
        }

        # Save the episodes.jsonl file
        self.to_jsonl(meta_folder_path=meta_folder_to_save_to, save_mode="overwrite")

    @classmethod
    def repair_parquets(self, parquets_path: str) -> bool:
        """
        This function will attempt to correct the parquet files in the dataset.
        It will:
        - Check if the parquets are correctly indexed
        - Rewrite all episode_index, frame index and index
        """
        # Check if the parquets exist
        if not os.path.exists(parquets_path):
            logger.warning(f"Parquet path {parquets_path} does not exist.")
            return False
        # Fetch all the parquet files
        parquet_files = os.listdir(parquets_path)
        parquet_files = [file for file in parquet_files if file.endswith(".parquet")]
        parquet_files.sort()
        # Check if the files are correctly indexed
        for i, file in enumerate(parquet_files):
            # Check if the file is correctly indexed
            if f"episode_{i:06d}.parquet" not in file:
                logger.warning(
                    f"Parquet file {file} is not correctly indexed. Expected episode_{i:06d}.parquet"
                )
                return False

        logger.info("Parquet files are correctly indexed. Will attempt to repair them.")
        cumulative_index = 0
        for i, file in enumerate(parquet_files):
            # Read the parquet file
            df = pd.read_parquet(os.path.join(parquets_path, file))
            # Check if the episode_index is correct
            df["episode_index"] = i
            df["frame_index"] = np.arange(len(df))
            df["index"] = np.arange(len(df)) + cumulative_index
            cumulative_index += len(df)
            # Save the parquet file
            df.to_parquet(os.path.join(parquets_path, file), index=False)
            logger.info(f"Parquet file {file} repaired.")

        return True

    def split(self, split_ratio: float) -> Tuple["EpisodesModel", "EpisodesModel"]:
        """
        Split the episodes model into two parts.
        """
        # Calculate the split index
        split_index = int(len(self.episodes) * split_ratio)
        # Split the episodes
        first_part = self.episodes[:split_index]
        second_part = self.episodes[split_index:]
        # Reindex second part
        for i, episode in enumerate(second_part):
            episode.episode_index = episode.episode_index - len(first_part)
        # Create new episodes models
        first_part_model = EpisodesModel(episodes=first_part)
        second_part_model = EpisodesModel(episodes=second_part)
        return first_part_model, second_part_model

    def shuffle(self, permutation: List[int] | np.ndarray) -> None:
        """
        Shuffle the episodes in the model.
        """
        # Edit the episode indexes based on the permutation
        for i, episode in enumerate(self.episodes):
            episode.episode_index = permutation[i]
        self.episodes.sort(key=lambda x: x.episode_index)
        # Recreate the _episodes_features dict
        self._episodes_features = {
            episode.episode_index: episode for episode in self.episodes
        }


class Stats(BaseModel):
    """
    Statistics for a given feature.
    """

    max: Optional[NdArrayAsList] = None
    min: Optional[NdArrayAsList] = None
    mean: Optional[NdArrayAsList] = None
    std: Optional[NdArrayAsList] = None

    # These values are used for rolling computation of mean and std
    sum: Optional[NdArrayAsList] = None
    square_sum: Optional[NdArrayAsList] = None
    count: int = 0

    @field_validator("count", mode="before")
    @classmethod
    def validate_count(cls, value: Union[list, int]) -> int:
        if isinstance(value, int):
            return value
        elif isinstance(value, list) and len(value) == 1:
            return value[0]

        raise ValueError(
            f"Count must be an int or a list of length 1, got {type(value)} with length {len(value)}"
        )

    # To be able to use np.array in pydantic, we need to use arbitrary_types_allowed = True
    class Config:
        arbitrary_types_allowed = True
        extra = "allow"

    def update(self, value: Optional[np.ndarray]) -> None:
        """
        Every recording step, update the stats with the new value.
        Note: These are not the final values for mean and std.
        You still neeed to call compute_from_rolling() to get the final values.
        """

        if value is None:
            return None

        # If square_sum is None, use the std to compute the square sum
        if self.square_sum is None and self.std is not None and self.mean is not None:
            self.square_sum = self.std**2 + self.mean**2

        # Update the max and min
        if self.max is None:
            self.max = value
        else:
            self.max = np.maximum(self.max, value)

        if self.min is None:
            self.min = value
        else:
            self.min = np.minimum(self.min, value)

        # Update the rolling sum and square sum
        if self.sum is None or self.square_sum is None:
            # We need to copy the value to avoid modifying the original value
            self.sum = value.copy()
            self.square_sum = value.copy() ** 2
            self.count = 1
        else:
            self.sum = self.sum + value
            self.square_sum = self.square_sum + value**2
            self.count += 1

    def compute_from_rolling(self) -> None:
        """
        Compute the mean and std from the rolling sum and square sum.
        """
        if self.count == 0:
            logger.error("Count is 0. Cannot compute mean and std.")
            return

        if self.sum is None or self.square_sum is None:
            # We have already computed the mean and std
            return

        self.mean = self.sum / self.count
        compute_diff = self.square_sum / self.count - self.mean**2
        if (compute_diff < 0).any():
            if (compute_diff < -2).any():
                logger.warning(
                    f"Negative value in the square sum. Replacing the negative values of std with 0.\nsquare_sum={self.square_sum}\ncount={self.count}\nmean={self.mean**2}"
                )
            variance = self.square_sum / self.count - self.mean**2
            variance[variance <= 0] = 0
            self.std = np.sqrt(variance)
        else:
            self.std = np.sqrt(self.square_sum / self.count - self.mean**2)

    def update_image(self, image_value: np.ndarray) -> None:
        """
        Update the stats with the new image.
        The stats are in dim 3 for RGB.
        We normalize with the number of pixels.
        """

        assert image_value.ndim == 3, "Image value must be 3D"

        if image_value is None:
            return None

        # Compute the square sum if not available
        if self.square_sum is None and self.std is not None and self.mean is not None:
            self.square_sum = self.std**2 + self.mean**2

        image_norm_32 = image_value.astype(dtype=np.float32) / 255.0

        # Update the max and min
        if self.max is None:
            self.max = np.max(image_norm_32, axis=(0, 1)).reshape(3, 1, 1)
        else:
            image_max_pixel = np.max(image_norm_32, axis=(0, 1)).reshape(3, 1, 1)
            # maximum is the max in each channel
            self.max = np.maximum(self.max, image_max_pixel)

        if self.min is None:
            self.min = np.min(image_norm_32, axis=(0, 1)).reshape(3, 1, 1)
            # Reshape to have the same shape as the mean and std
            self.min = self.min.reshape(3, 1, 1)
        else:
            image_min_pixel = np.min(image_norm_32, axis=(0, 1)).reshape(3, 1, 1)
            # Set the min to the min in each channel
            self.min = np.minimum(self.min, image_min_pixel)
            # Reshape to have the same shape as the mean and std
            self.min = self.min.reshape(3, 1, 1) if self.min is not None else self.min

        # Update the rolling sum and square sum
        nb_pixels = image_norm_32.shape[0] * image_norm_32.shape[1]
        # Convert to int32 to avoid overflow when computing the square sum
        if self.sum is None or self.square_sum is None:
            self.sum = np.sum(image_norm_32, axis=(0, 1))
            self.square_sum = np.sum(image_norm_32**2, axis=(0, 1))
            self.count = nb_pixels
        else:
            self.sum = self.sum + np.sum(image_norm_32, axis=(0, 1))
            self.square_sum = self.square_sum + np.sum(image_norm_32**2, axis=(0, 1))
            self.count += nb_pixels

    def compute_from_rolling_images(self) -> None:
        """
        Compute the mean and std from the rolling sum and square sum for images.
        """

        if self.count == 0:
            logger.error("Count is 0. Cannot compute mean and std for images.")
            return

        if self.sum is None or self.square_sum is None:
            # We have already computed the mean and std
            return

        self.mean = self.sum / self.count
        self.std = np.sqrt(self.square_sum / self.count - self.mean**2)
        # We want .tolist() to yield [[[mean_r, mean_g, mean_b]]] and not [mean_r, mean_g, mean_b]
        # Reshape to have the same shape as the mean and std
        # This makes it easier to normalize the imags
        if self.mean.shape == (3,):
            self.mean = self.mean.reshape(3, 1, 1)
            self.std = self.std.reshape(3, 1, 1)
            # For the first episode the shape is (3,)
            # For the next ones the shape is (3,1,3)
            # We keep min and max of the first episode only
            if self.min is not None:
                self.min = self.min.reshape(3, 1, 1)
            else:
                # use (0, 0, 0) as min for the first episode
                self.min = np.zeros((3, 1, 1), dtype=np.float32)
            if self.max is not None:
                self.max = self.max.reshape(3, 1, 1)
            else:
                # Use (1, 1, 1) as max for the first episode
                self.max = np.ones((3, 1, 1), dtype=np.float32)


class StatsModel(BaseModel):
    """
    Data model utils to create stats.json file.

    Stats for  observation_state and actions are dim the number of joints
    Stats for images are dim 1, 3, 1
    The other stats are dim 1
    """

    model_config = ConfigDict(extra="allow")
    add_metadata: Optional[Dict[str, list]] = None
    save_cartesian: bool = False

    observation_state: Stats = Field(
        default_factory=Stats,
        serialization_alias="observation.state",
        validation_alias=AliasChoices("observation.state", "observation_state"),
    )
    observation_cartesian_state: Optional[Stats] = Field(
        default_factory=Stats,
        serialization_alias="observation_cartesian.state",
        validation_alias=AliasChoices(
            "observation_cartesian.state", "observation_cartesian_state"
        ),
    )
    action: Stats = Field(default_factory=Stats)
    action_cartesian: Optional[Stats] = Field(
        default_factory=Stats,
        serialization_alias="action_cartesian",
        validation_alias=AliasChoices("action_cartesian", "action.cartesian"),
    )
    timestamp: Stats = Field(default_factory=Stats)
    frame_index: Stats = Field(default_factory=Stats)
    episode_index: Stats = Field(default_factory=Stats)
    index: Stats = Field(default_factory=Stats)
    task_index: Stats = Field(default_factory=Stats)

    # key is like: observation.images.main
    # value is Stats of the object: average pixel value, std, min, max ; and shape (height, width, channel)
    observation_images: Dict[str, Stats] = Field(
        default_factory=dict,
        serialization_alias="observation.images",
        validation_alias=AliasChoices(
            "observation.images",
            "observation.image",
            "observation_images",
            "observation_image",
        ),
    )

    @model_validator(mode="after")
    def set_action_cartesian(self) -> "StatsModel":
        if self.save_cartesian is False:
            self.action_cartesian = None
            self.observation_cartesian_state = None
        return self

    @classmethod
    def from_json(
        cls,
        meta_folder_path: str,
        add_metadata: Optional[Dict[str, list]] = None,
        save_cartesian: Optional[bool] = False,
    ) -> "StatsModel":
        """
        Read the stats.json file in the meta folder path.
        If the file does not exist, return an empty StatsModel.
        """
        if (
            not os.path.exists(f"{meta_folder_path}/stats.json")
            or os.stat(f"{meta_folder_path}/stats.json").st_size == 0
        ):
            stats = cls(
                add_metadata=add_metadata,
                save_cartesian=save_cartesian if save_cartesian is not None else False,
            )
            return stats

        with open(
            f"{meta_folder_path}/stats.json", "r", encoding=DEFAULT_FILE_ENCODING
        ) as f:
            stats_dict = json.load(f)

        # Create a temporary dictionary for observation_images
        observation_images = {}
        # We need to create a list of keys in order not to modify
        # the dictionary while iterating over it
        for key in list(stats_dict.keys()):
            if "image" in key:
                observation_images[key] = stats_dict.pop(key)

        # Pass observation_images into the model constructor
        stats = cls(**stats_dict, observation_images=observation_images)
        stats.add_metadata = add_metadata
        stats.save_cartesian = save_cartesian if save_cartesian is not None else False
        if stats.save_cartesian:
            stats.action_cartesian = Stats.model_validate(
                stats_dict["action_cartesian"]
            )
            stats.observation_cartesian_state = Stats.model_validate(
                stats_dict["observation_cartesian.state"]
            )
        return stats

    def to_json(self, meta_folder_path: str) -> None:
        """
        Write the stats.json file in the meta folder path.
        """
        model_dict = self.model_dump(by_alias=True)

        # We flatten the fields in the dict observations images
        for key, value in model_dict["observation.images"].items():
            model_dict[key] = value
        model_dict.pop("observation.images")
        model_dict.pop("save_cartesian")
        model_dict.pop("add_metadata")

        if not self.save_cartesian:
            model_dict.pop("action_cartesian", None)
            model_dict.pop("observation_cartesian.state", None)

        with open(
            f"{meta_folder_path}/stats.json", "w", encoding=DEFAULT_FILE_ENCODING
        ) as f:
            # Write the pydantic Basemodel as a str
            f.write(json.dumps(model_dict, indent=4))

    def update(
        self,
        step: Step,
        episode_index: int,
        current_step_index: int,
    ) -> None:
        """
        Updates the stats with the given step.
        """

        self.action.update(
            step.observation.joints_position
        )  # Because action lags behind by one step, we approximate it with the current observation
        self.observation_state.update(step.observation.joints_position)
        self.timestamp.update(np.array([step.observation.timestamp]))
        self.index.update(np.array([self.index.count]))
        self.episode_index.update(np.array([episode_index]))
        self.frame_index.update(np.array([current_step_index]))
        if self.save_cartesian:
            self.action_cartesian.update(np.array([step.action_cartesian]))  # type: ignore
            self.observation_cartesian_state.update(  # type: ignore
                np.array([step.observation.state])
            )

        # TODO: Implement multiple language instructions
        # This should be the index of the instruction as it's in tasks.jsonl (TasksModel)
        self.task_index.update(np.array([0]))

        main_image = step.observation.main_image
        if main_image is not None:
            if "observation.images.main" not in self.observation_images.keys():
                # Initialize
                self.observation_images["observation.images.main"] = Stats()
            self.observation_images["observation.images.main"].update_image(main_image)

        for image_index, image in enumerate(step.observation.secondary_images):
            if (
                f"observation.images.secondary_{image_index}"
                not in self.observation_images.keys()
            ):
                # Initialize
                self.observation_images[
                    f"observation.images.secondary_{image_index}"
                ] = Stats()

            self.observation_images[
                f"observation.images.secondary_{image_index}"
            ].update_image(image)

    def save(self, meta_folder_path: str) -> None:
        """
        Save the stats to the meta folder path.
        Also computes the final mean and std for the Stats objects.
        """
        for field_key, field_value in self.__dict__.items():
            # if field is a Stats object, call .compute_from_rolling() to get the final mean and std
            if isinstance(field_value, Stats):
                field_value.compute_from_rolling()

            # Special case for images
            if isinstance(field_value, dict) and field_key == "observation_images":
                for key, value in field_value.items():
                    try:
                        if isinstance(value, Stats):
                            value.compute_from_rolling_images()
                    except ValueError as e:
                        logger.error(f"Error computing mean and std for {key}: {e}")

        if self.add_metadata is not None:
            for key, value in self.add_metadata.items():
                # We create a Stats object with max,
                self.__setattr__(
                    key,
                    Stats(
                        max=np.array(value),
                        min=np.array(value),
                        mean=np.array(value),
                        std=np.zeros(len(value), dtype=np.float32),
                        count=self.action.count,  # All stats have the same count
                        sum=np.array(value) * self.action.count,
                        square_sum=np.array(value) ** 2 * self.action.count,
                    ),
                )

        self.to_json(meta_folder_path)

    def _update_for_episode_removal_mean_std_count(
        self, df_episode_to_delete: pd.DataFrame
    ) -> None:
        """
        Update the stats before removing an episode from the dataset.
        We do not compute the new min and max.
        We prefer to do it after the episode removal to directly access new indexes and episodes indexes.
        This only updates mean, std, sum, square_sum, and count.
        """
        if df_episode_to_delete.empty:
            return

        # Load the parquet file
        nb_steps_deleted_episode = len(df_episode_to_delete)

        # Remove [nan, nan, ...] arrays from actions and observation.state columns
        df_episode_to_delete = df_episode_to_delete[
            df_episode_to_delete["observation.state"].apply(
                lambda x: not np.all(np.isnan(x))
            )
        ]
        df_episode_to_delete = df_episode_to_delete[
            df_episode_to_delete["action"].apply(lambda x: not np.all(np.isnan(x)))
        ]

        df_sums_squaresums = pd.concat(
            [
                df_episode_to_delete.sum(skipna=True),
                (df_episode_to_delete**2).sum(skipna=True),
            ],
            axis=1,
        )
        df_sums_squaresums = df_sums_squaresums.rename(
            columns={0: "sums", 1: "squaresums"}
        )

        # Update stats for each field in the StatsModel
        for field_name, field in StatsModel.model_fields.items():
            # TODO task_index is not updated since we do not support multiple tasks
            # observation_images has a special treatment
            if field_name in ["task_index", "observation_images"]:
                continue
            field_value = getattr(self, field_name)
            # The key in StatsModel is observation_state
            field_name = (
                "observation.state" if field_name == "observation_state" else field_name
            )
            # Update statistics
            if field_name in df_episode_to_delete.columns:
                # Subtract sums
                logger.debug(f"Field {field_name} sum before: {field_value.sum}")
                field_value.sum = (
                    field_value.sum - df_sums_squaresums["sums"][field_name]
                )
                field_value.square_sum = (
                    field_value.square_sum
                    - df_sums_squaresums["squaresums"][field_name]
                )
                logger.debug(f"Field {field_name} sum after: {field_value.sum}")

                # Update count
                field_value.count = field_value.count - nb_steps_deleted_episode

                # Recalculate mean and standard deviation
                if field_value.count > 0:
                    field_value.mean = field_value.sum / field_value.count
                    variance = (field_value.square_sum / field_value.count) - np.square(
                        field_value.mean
                    )
                    if (isinstance(variance, np.ndarray) and np.all(variance >= 0)) or (
                        isinstance(variance, float) and variance >= 0
                    ):
                        field_value.std = np.sqrt(variance)
                    else:
                        logger.error(
                            f"Field {field_name} variance is negative: {variance}"
                            + f" for episode {df_episode_to_delete['episode_index'].iloc[0]}"
                        )
                else:
                    logger.error(
                        f"Field {field_name} count is 0. Cannot compute mean and std for episode {df_episode_to_delete['episode_index'].iloc[0]}"
                    )

    def get_total_frames(self, meta_folder_path: str) -> int:
        """
        Return the total number of frames in the dataset
        """
        info_path = os.path.join(meta_folder_path, "info.json")
        with open(info_path, "r", encoding=DEFAULT_FILE_ENCODING) as f:
            info_dict = json.load(f)
        return info_dict.get("total_frames", 0)

    def get_images_shapes(self, meta_folder_path: str, camera_key: str) -> List[int]:
        """
        Return the tuple (height, width, channel) of the images for a given camera key
        """
        info_path = os.path.join(meta_folder_path, "info.json")
        with open(info_path, "r", encoding=DEFAULT_FILE_ENCODING) as f:
            info_dict = json.load(f)
        return info_dict["features"][camera_key]["shape"]

    def _compute_count_sum_square_sum_item_from_mean_std(
        self, stats_item: "Stats", stats_key: str, meta_folder_path: str
    ) -> None:
        """Helper function to compute sum and square_sum from mean, std, and count
        meta_folder_path is used to compute the count from info.json
        This is the number of frames or the number of frames times the dimension of images for videos
        """
        if stats_item.mean is None or stats_item.std is None:
            raise ValueError(f"Mean and std are not computed for {stats_item}")

        if (
            stats_item.sum is None
            or stats_item.square_sum is None
            or stats_item.count == 0
        ):
            is_video = "image" in stats_key or "video" in stats_key
            # Get the number of frames from info.json
            count = (
                self.get_total_frames(meta_folder_path)
                * self.get_images_shapes(
                    meta_folder_path=meta_folder_path, camera_key=stats_key
                )[0]
                * self.get_images_shapes(
                    meta_folder_path=meta_folder_path, camera_key=stats_key
                )[1]
                if is_video
                else self.get_total_frames(meta_folder_path),
            )[0]
            if is_video:
                logger.debug(f"Mean shape for {stats_key}: {stats_item.mean.shape}")
                logger.debug(f"Count for {stats_key}: {count}")

            mean = stats_item.mean
            std = stats_item.std

            stats_item.count = count
            logger.debug(f"Count for {stats_key}: {count}")
            sum_array = mean * count
            square_sum_array = (std**2 + mean**2) * count

            stats_item.sum = sum_array
            stats_item.square_sum = square_sum_array
            if is_video:
                logger.debug(
                    f"Mean shape for {stats_key} after: {stats_item.mean.shape}"
                )

    def compute_count_square_sum_framecount_from_mean_std(
        self, meta_folder_path: str
    ) -> None:
        """
        Compute the sum and square sum from the mean and std.
        This is useful when we want to update the stats after repairing a dataset.
        """
        # Process all stats fields
        for stats_key, stats_item in self.__dict__.items():
            if stats_key != "observation_images":
                # Process regular stats items
                try:
                    self._compute_count_sum_square_sum_item_from_mean_std(
                        stats_item=stats_item,
                        stats_key=stats_key,
                        meta_folder_path=meta_folder_path,
                    )
                except ValueError as e:
                    raise ValueError(f"{e} for {stats_key}")
            else:
                # Process observation_images items
                for camera_key, video_stats_item in stats_item.items():
                    try:
                        self._compute_count_sum_square_sum_item_from_mean_std(
                            stats_item=video_stats_item,
                            stats_key=camera_key,
                            meta_folder_path=meta_folder_path,
                        )
                    except ValueError as e:
                        raise ValueError(f"{e} for {camera_key}")

    def _update_for_episode_removal_images_stats(
        self,
        folder_videos_path: str,
        episode_to_delete_index: int,
        meta_folder_path: str,
    ) -> None:
        """
        Update the stats for images.

        For every camera, we need to delete the episode_{episode_index:06d}.mp4 file.

        We update the sum, square_sum, and count for each camera.

        We do not update the min and the max here. It is always 0 and 1 by experience
        """

        self.compute_count_square_sum_framecount_from_mean_std(
            meta_folder_path=meta_folder_path
        )

        cameras_folders = os.listdir(folder_videos_path)
        # Only keep directories
        cameras_folders = [
            camera_name
            for camera_name in cameras_folders
            if os.path.isdir(os.path.join(folder_videos_path, camera_name))
        ]
        for camera_name in cameras_folders:
            if "image" not in camera_name:
                continue
            # Create the path of the video episode_{episode_index:06d}.mp4
            video_path = os.path.join(
                folder_videos_path,
                camera_name,  # eg: observation.images.main
                f"episode_{episode_to_delete_index:06d}.mp4",
            )
            sum_array, square_sum_array, nb_pixel = (
                compute_sum_squaresum_framecount_from_video(video_path)
            )

            sum_array = sum_array.astype(np.float32)
            square_sum_array = square_sum_array.astype(np.float32)

            # Update the stats_model for sum square_sum and count
            self.observation_images[camera_name].sum = (
                self.observation_images[camera_name].sum - sum_array
            )
            self.observation_images[camera_name].square_sum = (
                self.observation_images[camera_name].square_sum - square_sum_array
            )
            self.observation_images[camera_name].count = (
                self.observation_images[camera_name].count - nb_pixel
            )
            # Update the stats_model for mean and std
            if (
                self.observation_images[camera_name].sum is not None
                and self.observation_images[camera_name].count
            ):
                mean_val = (
                    np.array(self.observation_images[camera_name].sum)
                    / self.observation_images[camera_name].count
                )
                self.observation_images[camera_name].mean = mean_val
                self.observation_images[camera_name].square_sum = (
                    self.observation_images[camera_name].square_sum
                    - np.square(mean_val)
                )

    def _update_for_episode_removal_min_max(
        self,
        data_folder_path: str,
        meta_folder_path: str,
        episode_to_delete_index: int,
    ) -> None:
        """
        Update the min and max in stats after removing an episode from the dataset.
        Be sure to call this function after reindexing the data.
        """
        self.compute_count_square_sum_framecount_from_mean_std(
            meta_folder_path=meta_folder_path
        )

        # Load all the other parquet files in one dataFrame
        li_data_folder_filenames = [
            file
            for file in os.listdir(data_folder_path)
            if file.endswith(".parquet")
            and file != f"episode_{episode_to_delete_index:06d}.parquet"
        ]
        if len(li_data_folder_filenames) == 0:
            return

        # Load all episodes
        all_episodes = [
            pd.read_parquet(str(os.path.join(data_folder_path, file)))
            for file in li_data_folder_filenames
        ]

        # Combine all episodes
        all_episodes_df = pd.concat(all_episodes)

        for field_name, field in StatsModel.model_fields.items():
            # TODO task_index is not updated since we do not support multiple tasks
            if field_name in ["task_index", "observation_images"]:
                continue
            logger.info(f"Updating field {field_name}")
            # Get the field value from the instance
            field_value = getattr(self, field_name)
            # Convert observation_state to observation.state
            field_name = (
                "observation.state" if field_name == "observation_state" else field_name
            )
            # Update statistics
            if field_name in all_episodes_df.keys():
                (field_value.min, field_value.max) = get_field_min_max(
                    all_episodes_df, field_name
                )
                # The value should be a numpy ndarray, even if it's a int or float
                if not isinstance(field_value.min, np.ndarray):
                    field_value.min = np.array([field_value.min])
                if not isinstance(field_value.max, np.ndarray):
                    field_value.max = np.array([field_value.max])

    def update_for_episode_removal(self, data_folder_path: str) -> None:
        # TODO: Handle everything in one function
        pass

    def update_for_video_key_removal(
        self,
        video_keys_to_delete: List[str],
        meta_folder_path: str,
        stats_file_name: str = "episodes_stats.jsonl",
    ) -> None:
        """
        Update the stats for given video keys to delete.
        No need to recompute as we are just removing a column from the stats.jsonl file.
        """
        # For each line of the stats.jsonl file, we need to delete the columns corresponding to the video keys to delete
        with (
            open(
                f"{meta_folder_path}/{stats_file_name}",
                "r",
                encoding=DEFAULT_FILE_ENCODING,
            ) as f,
            tempfile.NamedTemporaryFile(
                "w", delete=False, encoding=DEFAULT_FILE_ENCODING
            ) as temp,
        ):
            # Process each line
            for line in f:
                # Parse the JSON object from the line
                stats_dict = json.loads(line)
                if "stats" in stats_dict:
                    for video_key in video_keys_to_delete:
                        stats_dict["stats"].pop(video_key, None)
                else:
                    raise ValueError(
                        f"stats_dict does not contain a stats key: {stats_dict}"
                    )
                temp.write(json.dumps(stats_dict) + "\n")

        # Replace the original file with the temporary file
        shutil.move(temp.name, f"{meta_folder_path}/{stats_file_name}")

        logger.debug(
            f"Stats.jsonl file updated for video keys to delete: {video_keys_to_delete}"
        )


class EpisodesStatsFeatures(BaseModel):
    """
    Features for each line of the episodes_stats.jsonl file.
    """

    episode_index: int = 0
    stats: StatsModel = Field(default_factory=StatsModel)

    def to_json(self) -> str:
        """
        Save the features as a json string.
        """
        # Use the aliases in StatsModel
        model_dict: dict[str, dict] = self.stats.model_dump(
            by_alias=True, warnings=False
        )

        for key, value in model_dict["observation.images"].items():
            model_dict[key] = value
        model_dict.pop("observation.images")
        model_dict.pop("save_cartesian")
        metadata = model_dict.pop("add_metadata")

        keys_to_pop = []

        # Convert count to a list and remove sum and square_sum for compatibility
        for key, value in model_dict.items():
            if value is None:
                keys_to_pop.append(key)
                continue
            if isinstance(value["count"], int):
                value["count"] = [value["count"]]
            if "sum" in value.keys():
                value.pop("sum")
            if "square_sum" in value.keys():
                value.pop("square_sum")

        for key in keys_to_pop:
            model_dict.pop(key)

        # Patch the dataset with metadata if available
        if metadata is not None:
            for key, value in metadata.items():
                model_dict[key] = {
                    "max": value,
                    "min": value,
                    "mean": value,
                    "std": [0.0] * len(value),
                    "count": model_dict["action"]["count"],
                }

        # Add the episode index
        result_dict = {"episode_index": self.episode_index, "stats": model_dict}

        # Convert to JSON string
        return json.dumps(result_dict)


class EpisodesStatsModel(BaseModel):
    """
    Creates the structure of the episodes_stats.jsonl file.
    """

    episodes_stats: List[EpisodesStatsFeatures] = Field(default_factory=list)
    save_cartesian: bool = False
    add_metadata: Optional[Dict[str, list]] = None

    def update(self, step: Step, episode_index: int, current_step_index: int) -> None:
        """
        Updates the episodes_stats with the given step.
        """
        # Check if the episode index already exists
        if (
            self.episodes_stats != []
            and self.episodes_stats[-1].episode_index == episode_index
        ):
            # Update the stats for the last episode
            self.episodes_stats[-1].stats.update(
                step=step,
                episode_index=episode_index,
                current_step_index=current_step_index,
            )
            return

        # If the episode index does not exist, create a new entry
        new_episode_stats = EpisodesStatsFeatures(
            episode_index=episode_index,
            stats=StatsModel(
                save_cartesian=self.save_cartesian, add_metadata=self.add_metadata
            ),
        )
        new_episode_stats.stats.update(
            step=step,
            episode_index=episode_index,
            current_step_index=current_step_index,
        )
        self.episodes_stats.append(new_episode_stats)

    def to_jsonl(self, meta_folder_path: str) -> None:
        """
        Write the episodes_stats.jsonl file in the meta folder path.
        """
        with open(
            f"{meta_folder_path}/episodes_stats.jsonl",
            "w",
            encoding=DEFAULT_FILE_ENCODING,
        ) as f:
            for episode_stats in self.episodes_stats:
                f.write(episode_stats.to_json() + "\n")

    @classmethod
    def from_jsonl(
        cls,
        meta_folder_path: str,
        add_metadata: Optional[dict[str, list]] = None,
        save_cartesian: Optional[bool] = False,
    ) -> "EpisodesStatsModel":
        """
        Read the episodes_stats.jsonl file in the meta folder path.
        If the file does not exist, return an empty EpisodeStatsModel.
        """
        if (
            not os.path.exists(f"{meta_folder_path}/episodes_stats.jsonl")
            or os.stat(f"{meta_folder_path}/episodes_stats.jsonl").st_size == 0
        ):
            episode_stats = EpisodesStatsModel()
            episode_stats.add_metadata = add_metadata
            episode_stats.save_cartesian = (
                save_cartesian if save_cartesian is not None else False
            )
            return episode_stats

        with open(
            f"{meta_folder_path}/episodes_stats.jsonl",
            "r",
            encoding=DEFAULT_FILE_ENCODING,
        ) as f:
            _episodes_stats_dict: dict[int, EpisodesStatsFeatures] = {}
            for line in f:
                parsed_line: dict = json.loads(line)

                episodes_stats_feature = EpisodesStatsFeatures.model_validate(
                    parsed_line
                )
                # We need to parse the observation_images properly when loading the jsonl file
                observation_images = {}

                for key in list(parsed_line["stats"].keys()):
                    if "image" in key:
                        observation_images[key] = parsed_line["stats"].pop(key)

                episodes_stats_feature.stats.observation_images = observation_images

                _episodes_stats_dict[episodes_stats_feature.episode_index] = (
                    episodes_stats_feature
                )

        _episodes_stats_dict = dict(
            sorted(_episodes_stats_dict.items(), key=lambda x: x[0])
        )

        episodes_stats_model = EpisodesStatsModel(
            episodes_stats=list(_episodes_stats_dict.values())
        )
        episodes_stats_model.add_metadata = add_metadata
        episodes_stats_model.save_cartesian = (
            save_cartesian if save_cartesian is not None else False
        )

        return episodes_stats_model

    def save(self, meta_folder_path: str) -> None:
        """
        Save the episodes_stats to the meta folder path.
        Also computes the final mean and std for the Stats objects.
        """
        for episode_stats in self.episodes_stats:
            for field_key, field_value in episode_stats.stats.__dict__.items():
                # if field is a Stats object, call .compute_from_rolling() to get the final mean and std
                if isinstance(field_value, Stats):
                    field_value.compute_from_rolling()

                # Special case for images
                if isinstance(field_value, dict) and field_key == "observation_images":
                    for key, value in field_value.items():
                        try:
                            if isinstance(value, Stats):
                                value.compute_from_rolling_images()
                        except ValueError as e:
                            logger.error(f"Error computing mean and std for {key}: {e}")

        self.to_jsonl(meta_folder_path)

    def update_for_episode_removal(
        self, episode_to_delete_index: int, old_index_to_new_index: Dict[int, int]
    ) -> None:
        """
        Update the episodes_stats model before removing an episode from the dataset.
        We remove the line corresponding to the episode index.

        We pass episode_to_delete_index = -1 when no episode is deleted (shuffling)
        """
        self.episodes_stats = [
            episode_stats
            for episode_stats in self.episodes_stats
            if episode_stats.episode_index != episode_to_delete_index
        ]

        # Reindex the episodes
        if not old_index_to_new_index:
            for episode_stats in self.episodes_stats:
                if episode_stats.episode_index > episode_to_delete_index:
                    episode_stats.episode_index -= 1

        else:
            if len(old_index_to_new_index.keys()) > 0:
                current_max_index = max(old_index_to_new_index.keys()) + 1
            else:
                current_max_index = 0
            for episode_stats in self.episodes_stats:
                if episode_stats.episode_index == episode_to_delete_index:
                    pass
                if episode_stats.episode_index in old_index_to_new_index.keys():
                    episode_stats.episode_index = old_index_to_new_index[
                        episode_stats.episode_index
                    ]
                else:
                    episode_stats.episode_index = current_max_index
                    current_max_index += 1
                    old_index_to_new_index[episode_stats.episode_index] = (
                        current_max_index
                    )

    def merge_with(
        self, second_stats_model: "EpisodesStatsModel", meta_folder_path: str
    ) -> None:
        """
        Merges an existing episodes stats model with another one.
        This is intended to be used when merging files for two so-100 together.
        """
        number_of_episodes_in_first_model = len(self.episodes_stats)

        # Update the episode_index for the second stats model
        for episode_stats in second_stats_model.episodes_stats:
            episode_stats.episode_index += number_of_episodes_in_first_model

        # Add the second stats model to the first one
        self.episodes_stats += second_stats_model.episodes_stats

        # Sort the episodes by episode index
        self.episodes_stats = sorted(self.episodes_stats, key=lambda x: x.episode_index)

        # Save the merged model
        self.save(meta_folder_path)

    def split(
        self, split_ratio: float
    ) -> tuple["EpisodesStatsModel", "EpisodesStatsModel"]:
        """
        Splits the episodes stats model into two parts.
        The first part contains the first split_ratio * len(episodes_stats) episodes.
        The second part contains the rest of the episodes.
        """
        split_index = int(len(self.episodes_stats) * split_ratio)
        first_part = EpisodesStatsModel(
            episodes_stats=self.episodes_stats[:split_index]
        )
        second_part = EpisodesStatsModel(
            episodes_stats=self.episodes_stats[split_index:]
        )

        # Reindex the second part
        for episode_stats in second_part.episodes_stats:
            episode_stats.episode_index -= len(first_part.episodes_stats)

        return first_part, second_part

    def shuffle(self, permutation: List[int] | np.ndarray) -> None:
        """
        Shuffles the episodes stats model according to the given permutation.
        The permutation is a list of indices that specifies the new order of the episodes.
        """
        if len(permutation) != len(self.episodes_stats):
            raise ValueError("Permutation length must match the number of episodes.")

        self.episodes_stats = [self.episodes_stats[i] for i in permutation]
        # Update episode_index
        for new_index, episode_stats in enumerate(self.episodes_stats):
            episode_stats.episode_index = new_index


class FeatureDetails(BaseModel):
    dtype: Literal["video", "int64", "float32", "str", "bool"]
    shape: List[int]
    names: Optional[List[str]]


class VideoInfo(BaseModel):
    """
    Information about the video
    """

    video_fps: int = Field(
        default=10,
        serialization_alias="video.fps",
        validation_alias=AliasChoices("video.fps", "video_fps"),
    )
    video_codec: VideoCodecs = Field(
        serialization_alias="video.codec",
        validation_alias=AliasChoices("video.codec", "video_codec"),
    )

    video_pix_fmt: str = Field(
        default="yuv420p",
        serialization_alias="video.pix_fmt",
        validation_alias=AliasChoices("video.pix_fmt", "video_pix_fmt"),
    )
    video_is_depth_map: bool = Field(
        default=False,
        serialization_alias="video.is_depth_map",
        validation_alias=AliasChoices("video.is_depth_map", "video_is_depth_map"),
    )
    has_audio: bool = False


class VideoFeatureDetails(FeatureDetails):
    dtype: Literal["video"] = "video"
    info: VideoInfo = Field(validation_alias=AliasChoices("video_info", "info"))


class InfoFeatures(BaseModel):
    model_config = ConfigDict(extra="allow")
    action: FeatureDetails
    action_cartesian: Optional[FeatureDetails] = Field(
        default=None,
        serialization_alias="action_cartesian",
        validation_alias=AliasChoices(
            "action_cartesian",
            "action.cartesian",
        ),
    )

    observation_state: FeatureDetails = Field(
        serialization_alias="observation.state",
        validation_alias=AliasChoices("observation.state", "observation_state"),
    )
    observation_cartesian_state: Optional[FeatureDetails] = Field(
        default=None,
        serialization_alias="observation_cartesian.state",
        validation_alias=AliasChoices(
            "observation_cartesian.state",
            "observation_cartesian_state",
        ),
    )

    timestamp: FeatureDetails = Field(
        default_factory=lambda: FeatureDetails(dtype="float32", shape=[1], names=None)
    )
    episode_index: FeatureDetails = Field(
        default_factory=lambda: FeatureDetails(dtype="int64", shape=[1], names=None)
    )
    frame_index: FeatureDetails = Field(
        default_factory=lambda: FeatureDetails(dtype="int64", shape=[1], names=None)
    )
    task_index: FeatureDetails = Field(
        default_factory=lambda: FeatureDetails(dtype="int64", shape=[1], names=None)
    )
    index: FeatureDetails = Field(
        default_factory=lambda: FeatureDetails(dtype="int64", shape=[1], names=None)
    )
    # Camera images
    observation_images: Dict[str, VideoFeatureDetails] = Field(
        default_factory=dict,
        serialization_alias="observation.images",
        validation_alias=AliasChoices(
            "observation.image",
            "observation.images",
            "observation_image",
            "observation_images",
        ),
    )

    # Optional fields (RL)
    next_done: Optional[FeatureDetails] = Field(
        default=None,
        serialization_alias="next.done",
        validation_alias=AliasChoices("next.done", "next_done"),
    )
    next_success: Optional[FeatureDetails] = Field(
        default=None,
        serialization_alias="next.success",
        validation_alias=AliasChoices("next.success", "next_success"),
    )
    next_reward: Optional[FeatureDetails] = Field(
        default=None,
        serialization_alias="next.reward",
        validation_alias=AliasChoices("next.reward", "next_reward"),
    )
    observation_environment_state: Optional[FeatureDetails] = Field(
        default=None,
        serialization_alias="observation.environment_state",
        validation_alias=AliasChoices(
            "observation.environment.state",
            "observation_environment_state",
            "observation.environment_state",
            "observation_environment.state",
        ),
    )

    def to_dict(self) -> dict:
        """
        Convert the InfoFeatures to a dictionary.
        This transforms observation_images and observation_state to the correct format.
        """
        model_dict = self.model_dump(by_alias=True)

        if self.observation_images is not None:
            for key, value in self.observation_images.items():
                model_dict[key] = value.model_dump(by_alias=True)

        model_dict.pop("observation.images")

        # Filter all None values
        model_dict = {
            key: value
            for key, value in model_dict.items()
            if value is not None and value != {}
        }

        return model_dict


class BaseRobotInfo(BaseModel):
    robot_type: str
    action: FeatureDetails
    observation_state: FeatureDetails = Field(
        serialization_alias="observation.state",
        validation_alias=AliasChoices("observation.state", "observation_state"),
    )

    def merge_base_robot_info(
        self, base_robot_info: "BaseRobotInfo"
    ) -> "BaseRobotInfo":
        """
        Merges an existing base robot info with another one.
        This is intended to be used when merging files for two so-100 together.
        """
        if (
            self.action.names is None
            or self.observation_state.names is None
            or base_robot_info.action.names is None
            or base_robot_info.observation_state.names is None
        ):
            raise ValueError(
                "The names field in the action and observation_state must be set."
            )
        self.robot_type += f", {base_robot_info.robot_type}"

        self.action.shape[0] += base_robot_info.action.shape[0]
        self.action.names += [
            name + "_secondary" for name in base_robot_info.action.names
        ]

        self.observation_state.shape[0] += base_robot_info.observation_state.shape[0]
        self.observation_state.names = self.observation_state.names + [
            name + "_secondary" for name in base_robot_info.observation_state.names
        ]

        return self


class InfoModel(BaseModel):
    """
    Data model util to create meta/info.jsonl file.
    """

    robot_type: str

    codebase_version: str = "v2.1"
    total_episodes: int = 0
    total_frames: int = 0
    total_tasks: int = 1  # By default, there is 1 task: "None"
    total_videos: int = 0
    total_chunks: int = 1
    chunks_size: int = 1000
    fps: int = 10
    splits: Dict[str, str] = Field(default_factory=lambda: {"train": "0:0"})
    data_path: str = (
        "data/chunk-{episode_chunk:03d}/episode_{episode_index:06d}.parquet"
    )
    video_path: str = (
        "videos/chunk-{episode_chunk:03d}/{video_key}/episode_{episode_index:06d}.mp4"
    )
    features: InfoFeatures

    @classmethod
    def from_robots(
        cls, robots: List[BaseRobot], **data: Dict[str, Any]
    ) -> "InfoModel":
        """
        From a robot configuration, create the appropriate InfoModel.
        This is because it depends on the number of joints etc.
        """
        robot_info = robots[0].get_info_for_dataset()
        if len(robots) > 1:
            for robot in robots[1:]:
                new_info = robot.get_info_for_dataset()
                robot_info = robot_info.merge_base_robot_info(new_info)

        features = InfoFeatures(
            action=robot_info.action,
            observation_state=robot_info.observation_state,
        )
        return cls(
            **data,  # type: ignore
            features=features,
            robot_type=robot_info.robot_type,
        )

    def to_dict(self) -> dict:
        """
        Convert the InfoModel to a dictionary. This is different from
        model_dump() as it transforms the features to the correct format.
        """
        model_dict = self.model_dump(by_alias=True)
        model_dict["features"] = self.features.to_dict()
        return model_dict

    @classmethod
    def from_json(
        cls,
        meta_folder_path: str,
        fps: Optional[int] = None,
        codec: Optional[VideoCodecs] = None,
        robots: Optional[List[BaseRobot]] = None,
        target_size: Optional[tuple[int, int]] = None,
        all_camera_key_names: Optional[List[str]] = None,
        format: Literal["lerobot_v2", "lerobot_v2.1"] = "lerobot_v2.1",
        add_metadata: Optional[Dict[str, list]] = None,
        save_cartesian: Optional[bool] = False,
    ) -> "InfoModel":
        """
        Read the info.json file in the meta folder path.
        If the file does not exist, try to create the InfoModel from the provided data.

        raise ValueError if the file does not exist and no data is provided to create the InfoModel.
        """
        # Check if the file existes.
        if (
            not os.path.exists(f"{meta_folder_path}/info.json")
            or os.stat(f"{meta_folder_path}/info.json").st_size == 0
        ):
            if robots is None:
                raise ValueError(
                    "No info.json file found and no robot provided to create the InfoModel"
                )
            if codec is None:
                raise ValueError("No codec provided to create the InfoModel")
            if fps is None:
                raise ValueError("No fps provided to create the InfoModel")
            if target_size is None:
                raise ValueError("No target_size provided to create the InfoModel")
            if all_camera_key_names is None:
                raise ValueError(
                    "No secondary_camera_ids provided to create the InfoModel"
                )

            info_model = cls.from_robots(robots)
            video_shape = [target_size[1], target_size[0], 3]
            video_info = VideoInfo(video_codec=codec, video_fps=fps)

            info_model.fps = fps

            # Add cameras
            for camera_key_name in all_camera_key_names:
                info_model.features.observation_images[camera_key_name] = (
                    VideoFeatureDetails(
                        shape=video_shape,
                        names=["height", "width", "channel"],
                        info=video_info,
                    )
                )

            info_model.codebase_version = "v2.1" if format == "lerobot_v2.1" else "v2.0"

            for key, value in (add_metadata or {}).items():
                if hasattr(info_model.features, key):
                    raise ValueError(
                        f"Metadata key {key} already exists in InfoFeatures. Please choose another name."
                    )
                info_model.features.__setattr__(
                    key,
                    FeatureDetails(
                        dtype="float32",
                        shape=[len(value)],
                        names=None,
                    ),
                )

            if save_cartesian:
                # Cartesian action and observation_state will never depend on the robot type
                info_model.features.action_cartesian = FeatureDetails(
                    dtype="float32",
                    shape=[7],
                    names=["x", "y", "z", "rx", "ry", "rz", "gripper"],
                )
                info_model.features.observation_cartesian_state = FeatureDetails(
                    dtype="float32",
                    shape=[7],
                    names=["x", "y", "z", "rx", "ry", "rz", "gripper"],
                )

            return info_model

        with open(
            f"{meta_folder_path}/info.json", "r", encoding=DEFAULT_FILE_ENCODING
        ) as f:
            info_model_dict = json.load(f)

        info_model_dict["features"]["observation_state"] = info_model_dict[
            "features"
        ].pop("observation.state")
        observation_images = {}
        keys_to_remove = []
        for key, value in info_model_dict["features"].items():
            if "observation.image" in key:
                observation_images[key] = value
                keys_to_remove.append(key)
        for key in keys_to_remove:
            del info_model_dict["features"][key]
        info_model_dict["features"]["observation_images"] = observation_images
        infos = cls.model_validate(info_model_dict)

        # Read the number of .parquet files in the data folder. Get the parent directory
        dataset_path = os.path.dirname(meta_folder_path)
        data_folder_path = Path(dataset_path) / "data" / "chunk-000"
        if not data_folder_path.exists():
            return infos

        # Otherwise, count the number of .parquet files in the data folder
        all_episodes_df = list(data_folder_path.rglob("episode_*.parquet"))
        if len(all_episodes_df) != infos.total_episodes:
            logger.warning(
                f"Number of episodes in info.json ({infos.total_episodes}) does not match the number of episodes in the data folder ({len(all_episodes_df)}). Recomputing from parquets."
            )
            infos = cls.recompute_from_parquets(
                infos=infos, dataset_path=Path(dataset_path)
            )

        return infos

    @classmethod
    def recompute_from_parquets(
        cls, infos: "InfoModel", dataset_path: Path
    ) -> "InfoModel":
        data_folder_path = dataset_path / "data" / "chunk-000"
        all_episodes_df = list(data_folder_path.rglob("episode_*.parquet"))
        infos.total_episodes = len(all_episodes_df)
        # Recompute the number of total frames and videos
        total_frames = 0
        for episode_file in data_folder_path.glob("episode_*.parquet"):
            df = pd.read_parquet(episode_file)
            total_frames += len(df)
        infos.total_frames = total_frames

        # Recompute the number of total videos
        total_videos = 0
        video_path = dataset_path / "videos" / "chunk-000"
        for camera_name in video_path.iterdir():
            # Count the number of videos in the subfolder
            if "image" not in camera_name.name:
                continue
            total_videos += len(list(camera_name.glob("episode_*.mp4")))
        infos.total_videos = total_videos

        return infos

    @classmethod
    def from_multidataset(
        cls,
        robot_type: str,
        nb_cameras: int,
        fps: int,
        nb_motors: int,
        chunks_size: int,
        resize_video: Tuple[int, int],
        # li_datasets is a list of LeRobotDatasets
        # We dont type it as List[LeRobotDataset] to avoid importing LeRobotDataset
        li_datasets: list,
    ) -> "InfoModel":
        """Create an InfoModel from multiple datasets information."""

        # Create the action and observation_state FeatureDetails
        action_details = FeatureDetails(
            dtype="float32",
            shape=[nb_motors],
            names=[f"motor_{i + 1}" for i in range(nb_motors)],
        )

        observation_state_details = FeatureDetails(
            dtype="float32",
            shape=[nb_motors],
            names=[f"motor_{i + 1}" for i in range(nb_motors)],
        )

        # Create the observation_images dictionary
        observation_images = {}
        for i in range(nb_cameras):
            camera_key = (
                f"observation.images.{'main' if i == 0 else f'secondary_{i - 1}'}"
            )
            observation_images[camera_key] = VideoFeatureDetails(
                shape=[resize_video[1], resize_video[0], 3],
                names=["height", "width", "channel"],
                info=VideoInfo(
                    video_fps=fps,
                    video_codec="mp4v",
                    video_pix_fmt="yuv420p",
                    video_is_depth_map=False,
                    has_audio=False,
                ),
            )

        # Create InfoFeatures object
        features = InfoFeatures(
            action=action_details,
            observation_state=observation_state_details,
            observation_images=observation_images,
        )

        # Create the base InfoModel
        info_model = cls(
            robot_type=robot_type,
            codebase_version="v2.0",
            total_episodes=0,
            total_frames=0,
            total_tasks=1,
            total_videos=0,
            total_chunks=1,
            chunks_size=chunks_size,
            fps=fps,
            features=features,
        )

        # Update with dataset information if provided
        if li_datasets:
            # Calculate totals from all datasets
            for dataset in li_datasets:
                info = dataset.meta.info
                info_model.total_frames += info.get("total_frames", 0)
                info_model.total_videos += info.get("total_videos", 0)
                info_model.total_episodes += info.get("total_episodes", 0)

            info_model.splits = {"train": f"0:{info_model.total_episodes}"}
            info_model.total_chunks = info_model.total_episodes // chunks_size

            # Count unique tasks
            unique_tasks = set()
            for dataset in li_datasets:
                unique_tasks.update(dataset.meta.task_to_task_index.keys())

            info_model.total_tasks = len(unique_tasks)

        return info_model

    def to_json(self, meta_folder_path: str) -> None:
        """
        Write the info.json file in the meta folder path.
        """
        with open(
            f"{meta_folder_path}/info.json", "w", encoding=DEFAULT_FILE_ENCODING
        ) as f:
            f.write(json.dumps(self.to_dict(), indent=4))

    def update(self, episode: LeRobotEpisode) -> None:
        """
        Update the info given a new recorded Episode.
        """
        # Read the number of total episodes and videos based on the number of files
        # in the data folder

        nb_episodes = len(
            [
                file
                for file in os.listdir(episode.episodes_path)
                if file.endswith(".parquet")
            ]
        )

        self.total_episodes = nb_episodes
        self.total_frames += len(episode.steps)
        # Count the number of videos in every subfolder
        video_path = os.path.join(episode.dataset_path, "videos", "chunk-000")
        total_videos = 0
        for camera_name in os.listdir(video_path):
            # Count the number of videos in the subfolder
            if "image" not in camera_name:
                continue
            total_videos += len(
                [
                    file
                    for file in os.listdir(os.path.join(video_path, camera_name))
                    if file.endswith(".mp4")
                ]
            )

        self.total_videos = total_videos
        self.splits = {"train": f"0:{self.total_episodes}"}

        # Handle task index
        task_index = episode.metadata.get("task_index", 0)
        if task_index >= self.total_tasks:
            self.total_tasks = task_index + 1

        # TODO: Implement support for multiple chunks

    def save(
        self,
        meta_folder_path: str,
    ) -> None:
        """
        Save the info to the meta folder path.
        """
        self.to_json(meta_folder_path)

    def update_for_episode_removal(self, df_episode_to_delete: pd.DataFrame) -> None:
        """
        Update the info before removing an episode from the dataset.
        """
        if df_episode_to_delete.empty:
            return

        # Read from the data folder
        self.total_episodes -= 1
        self.total_frames -= len(df_episode_to_delete)
        self.total_videos -= len(self.features.observation_images.keys())
        self.splits = {"train": f"0:{self.total_episodes}"}
        # TODO(adle): Implement support for multi tasks in dataset
        # self.total_tasks -= ...

    def merge_with(
        self,
        second_info_model: "InfoModel",
        meta_folder_to_save_to: str,
        new_nb_tasks: int,
    ) -> None:
        """
        Will merge the info.json file with another one and save it to the new meta folder.
        """
        # Merge the info model
        self.total_episodes += second_info_model.total_episodes
        self.total_frames += second_info_model.total_frames
        self.total_videos += second_info_model.total_videos
        self.total_tasks = new_nb_tasks
        self.splits = {"train": f"0:{self.total_episodes}"}

        # Save the info.json file
        self.to_json(meta_folder_path=meta_folder_to_save_to)

    def update_for_video_removal(
        self, video_keys_to_delete: List[str], meta_folder_to_save_to: str
    ) -> None:
        """
        Update the info when removing a video from the dataset.

        full_video_keys are of the form "observation.images.{video_key}"

        Need to update:
        - total_frames
        - total_videos

        Need to delete:
        - features.{video_key}

        Will save the info.json file to the meta_folder_to_save_to folder.
        """

        # Get the current number of video keys before deleting
        nb_video_keys_before_deletion = len(self.features.observation_images.keys())

        # We keep the number of total frames constant

        self.total_videos -= self.total_episodes * len(video_keys_to_delete)

        print(
            f"self.features.observation_images: {self.features.observation_images.keys()}"
        )

        # Remove the video from the folder
        for video_key in video_keys_to_delete:
            # Check if it starts with observation.images.
            if video_key.startswith("observation.images."):
                del self.features.observation_images[video_key]
            else:
                del self.features.observation_images[f"observation.images.{video_key}"]

        # Save the info.json file
        self.to_json(meta_folder_path=meta_folder_to_save_to)<|MERGE_RESOLUTION|>--- conflicted
+++ resolved
@@ -83,13 +83,9 @@
         fps: Optional[int] = None,
         all_camera_key_names: Optional[List[str]] = None,
         force: bool = False,
-<<<<<<< HEAD
         add_metadata: Optional[Dict[str, list]] = None,
         save_cartesian: Optional[bool] = False,
-    ):
-=======
     ) -> None:
->>>>>>> 4e3fc342
         """Loads existing meta files or initializes new ones if they don't exist."""
         logger.debug(
             f"Initializing/loading meta models for dataset: {self.dataset_name}"
@@ -1239,13 +1235,9 @@
         target_size: tuple[int, int],  # width, height
         instruction: Optional[str],
         all_camera_key_names: List[str],
-<<<<<<< HEAD
         add_metadata: Optional[Dict[str, list]] = None,
         save_cartesian: Optional[bool] = False,
-        **kwargs,
-=======
         **kwargs: Dict[str, Any],
->>>>>>> 4e3fc342
     ) -> "LeRobotEpisode":
         # Ensure meta models are loaded/initialized in the dataset manager
         dataset_manager.load_meta_models(
