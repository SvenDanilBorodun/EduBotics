--- conflicted
+++ resolved
@@ -181,12 +181,9 @@
 node_modules
 .testenv
 bullet3
-<<<<<<< HEAD
+.vscode
 
 # Binary executables (too large for git)
 *.exe
 edubotics.exe
-phosphobot/dist/*.exe
-=======
-.vscode
->>>>>>> ef10ab49
+phosphobot/dist/*.exe